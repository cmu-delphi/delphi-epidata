# Docker control panel for delphi-epidata development.
#
# Usage: make <command> [pdb=1] [test=<test-subdir>]
#
# Assumes you have installed your environment using
# delphi-epidata/dev/local/install.sh.
#
# Checks for the delphi-net bridge and creates if it doesn't exist.
#
#
# Commands:
#
#   web:     Stops currently-running delphi_web_epidata instances, if any.
#            Rebuilds delphi_web_epidata image.
#            Runs image in the background and pipes stdout to a log file.
#
#   db:      Stops currently-running delphi_database_epidata instances, if any.
#            Rebuilds delphi_database_epidata image.
#            Runs image in the background and pipes stdout to a log file.
#            Blocks until database is ready to receive connections.
#
#   python:  Rebuilds delphi_web_python image. You shouldn't need to do this
#            often; only if you are installing a new environment, or have
#            made changes to delphi-epidata/dev/docker/python/Dockerfile.
#
#   all:     Runs the commands 'web' 'db' and 'python'.
#
#   test:    Runs test and integrations in delphi-epidata. If test 
#            optional arg is provided, then only the tests in that subdir
#            are run.
#
#   clean:   Cleans up dangling Docker images.
#
#
# Optional arguments:
#   pdb=1         Drops you into debug mode upon test failure, if running tests.
#   test=         Only runs tests in the directories provided here, e.g.
#                 repos/delphi/delphi-epidata/tests/acquisition/covidcast
#   sql=          Overrides the default SQL connection string.
#   rate_limit=   Overrides the default rate limit for API requests.


# Set optional argument defaults
ifdef pdb
	override pdb=--pdb
else
	pdb=
endif

ifndef test
	test=repos/delphi/delphi-epidata/tests repos/delphi/delphi-epidata/integrations
endif

ifdef sql
	sqlalchemy_uri:=$(sql)
else
	sqlalchemy_uri:=mysql+mysqldb://user:pass@delphi_database_epidata:3306/epidata
endif

ifdef rate_limit
# Notation found here: https://flask-limiter.readthedocs.io/en/stable/#rate-limit-string-notation
	rate_limit_settings:=--env "RATE_LIMIT=$(rate_limit)"
else
# Default behavior is to set the rate limit to "5/hour" for API key tests via this environment variable
	rate_limit_settings:=--env "TESTING_MODE=True"
endif

SHELL:=/bin/sh

# Get the Makefile's absolute path: https://stackoverflow.com/a/324782/4784655
# (if called from a symlink, the path is the location of the symlink)
CWD:=$(dir $(abspath $(lastword $(MAKEFILE_LIST))))
NOW:=$(shell date "+%Y-%m-%d")
LOG_WEB:=delphi_web_epidata_$(NOW).log
LOG_DB:=delphi_database_epidata_$(NOW).log
LOG_REDIS:=delphi_redis_instance_$(NOW).log
WEB_CONTAINER_ID:=$(shell docker ps -q --filter 'name=delphi_web_epidata')
DATABASE_CONTAINER_ID:=$(shell docker ps -q --filter 'name=delphi_database_epidata')
REDIS_CONTAINER_ID:=$(shell docker ps -q --filter 'name=delphi_redis')
ENV_FILE:=repos/delphi/delphi-epidata/.env

M1=
ifeq ($(shell uname -smp), Darwin arm64 arm)
$(info M1 system detected, changing docker platform to linux/amd64.)
	override M1 =--platform linux/amd64
endif

.PHONY=web
web:
	@# Stop container if running
	@if [ $(WEB_CONTAINER_ID) ]; then\
		docker stop $(WEB_CONTAINER_ID);\
	fi

	@# Setup virtual network if it doesn't exist
	@docker network ls | grep delphi-net || docker network create --driver bridge delphi-net

	@# Build the web_epidata image
	@cd repos/delphi/delphi-epidata;\
		docker build -t delphi_web_epidata\
			$(M1) \
			-f ./devops/Dockerfile .;\
		cd -

	@# Run the web server
	@# MODULE_NAME specifies the location of the `app` variable, the actual WSGI application object to run.
	@# see https://github.com/tiangolo/meinheld-gunicorn-docker#module_name
<<<<<<< HEAD
	@# To receive Slack notification, please add SLACK_WEBHOOK_URL with proper webhook link to the list of env variables.
=======
	@touch $(ENV_FILE)
>>>>>>> 7463dc4d
	@docker run --rm -p 127.0.0.1:10080:80 \
		$(M1) \
		--env-file $(ENV_FILE) \
		--env "MODULE_NAME=delphi.epidata.server.main" \
		--env "SQLALCHEMY_DATABASE_URI=$(sqlalchemy_uri)" \
		--env "FLASK_SECRET=abc" --env "FLASK_PREFIX=/epidata" --env "LOG_DEBUG" \
		--env "REDIS_HOST=delphi_redis" \
		--env "REDIS_PASSWORD=1234" \
		--env "API_KEY_ADMIN_PASSWORD=test_admin_password" \
		--env "API_KEY_REGISTER_WEBHOOK_TOKEN=abc" \
		--env "RECAPTCHA_SITE_KEY=6Le3wcMnAAAAAL0phFNTaWIHWDDb78I8aSzA34f2" \
		--env "RECAPTCHA_SECRET_KEY=6Le3wcMnAAAAANlmnp_oApGewLwOmiNFjxlTe2Zo" \
		--network delphi-net --name delphi_web_epidata \
		delphi_web_epidata >$(LOG_WEB) 2>&1 &

.PHONY=db
db:
	@# Stop container if running
	@if [ $(DATABASE_CONTAINER_ID) ]; then\
		docker stop $(DATABASE_CONTAINER_ID);\
	fi

	@# Setup virtual network if it doesn't exist
	@docker network ls | grep delphi-net || docker network create --driver bridge delphi-net

	@# Build the database_epidata image
	@docker build -t delphi_database_epidata \
		$(M1) \
		-f repos/delphi/delphi-epidata/dev/docker/database/epidata/Dockerfile .

	@# Run the database
	@docker run --rm -p 127.0.0.1:13306:3306 \
		$(M1) \
		--network delphi-net --name delphi_database_epidata \
                --cap-add=sys_nice \
		delphi_database_epidata >$(LOG_DB) 2>&1 &

	@# Block until DB is ready
	@while true; do \
		sed -n '/mysqld: ready for connections/p' $(LOG_DB) | grep "ready for connections" && break; \
		tail -1 $(LOG_DB); \
		sleep 1; \
	done

.PHONY=py
py:
	@docker build -t delphi_web_python \
		$(M1) \
		-f repos/delphi/delphi-epidata/dev/docker/python/Dockerfile .

.PHONY=redis
redis:
	@# Stop container if running
	@if [ $(REDIS_CONTAINER_ID) ]; then\
		docker stop $(REDIS_CONTAINER_ID);\
	fi

	@docker build -t delphi_redis \
		$(M1) \
		-f repos/delphi/delphi-epidata/dev/docker/redis/Dockerfile .

	@docker run --rm -d -p 127.0.0.1:6379:6379 \
		$(M1) \
		--network delphi-net \
		--env "REDIS_PASSWORD=1234" \
		--name delphi_redis delphi_redis >$(LOG_REDIS) 2>&1 &

.PHONY=all
all: db web py redis

.PHONY=test
test:
	@docker run -i --rm --network delphi-net \
		$(M1) \
		--mount type=bind,source=$(CWD)repos/delphi/delphi-epidata,target=/usr/src/app/repos/delphi/delphi-epidata,readonly \
		--mount type=bind,source=$(CWD)repos/delphi/delphi-epidata/src,target=/usr/src/app/delphi/epidata,readonly \
		--env "SQLALCHEMY_DATABASE_URI=$(sqlalchemy_uri)" \
		--env "FLASK_SECRET=abc" \
		delphi_web_python python -m pytest --import-mode importlib $(pdb) $(test) | tee test_output_$(NOW).log

.PHONY=r-test
r-test:
	@docker run -i --rm --network delphi-net \
		$(M1) \
		--mount type=bind,source=$(CWD)repos/delphi/delphi-epidata,target=/usr/src/app/repos/delphi/delphi-epidata,readonly \
		--mount type=bind,source=$(CWD)repos/delphi/delphi-epidata/src,target=/usr/src/app/delphi/epidata,readonly \
		--env "SQLALCHEMY_DATABASE_URI=$(sqlalchemy_uri)" \
		--env "FLASK_SECRET=abc" \
		delphi_web_python Rscript repos/delphi/delphi-epidata/integrations/client/test_delphi_epidata.R | tee r-test_output_$(NOW).log


.PHONY=bash
bash:
	@docker run -it --rm --network delphi-net \
		$(M1) \
		--mount type=bind,source=$(CWD)repos/delphi/delphi-epidata,target=/usr/src/app/repos/delphi/delphi-epidata,readonly \
		--mount type=bind,source=$(CWD)repos/delphi/delphi-epidata/src,target=/usr/src/app/delphi/epidata,readonly \
		--env "SQLALCHEMY_DATABASE_URI=$(sqlalchemy_uri)" \
		--env "FLASK_SECRET=abc" \
		delphi_web_python bash

.PHONY=sql
sql:
	@docker run --rm -it --network delphi-net --cap-add=sys_nice \
		percona mysql --user=user --password=pass --port 3306 --host delphi_database_epidata epidata

.PHONY=clean
clean:
	@docker images -f "dangling=true" -q | xargs docker rmi >/dev/null 2>&1<|MERGE_RESOLUTION|>--- conflicted
+++ resolved
@@ -105,11 +105,8 @@
 	@# Run the web server
 	@# MODULE_NAME specifies the location of the `app` variable, the actual WSGI application object to run.
 	@# see https://github.com/tiangolo/meinheld-gunicorn-docker#module_name
-<<<<<<< HEAD
 	@# To receive Slack notification, please add SLACK_WEBHOOK_URL with proper webhook link to the list of env variables.
-=======
 	@touch $(ENV_FILE)
->>>>>>> 7463dc4d
 	@docker run --rm -p 127.0.0.1:10080:80 \
 		$(M1) \
 		--env-file $(ENV_FILE) \

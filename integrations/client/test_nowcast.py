"""Integration tests for delphi_epidata.py."""

# first party
from delphi.epidata.common.delphi_test_base import DelphiTestBase

# py3tester coverage target
__test_target__ = 'delphi.epidata.client.delphi_epidata'

class DelphiEpidataPythonClientNowcastTests(DelphiTestBase):
  """Tests the Python client."""

  def localSetUp(self):
    """Perform per-test setup."""
<<<<<<< HEAD

    # connect to the `epidata` database and clear relevant tables
    cnx = mysql.connector.connect(
        user='user',
        password='pass',
        host='delphi_database_epidata',
        database='epidata')
    cur = cnx.cursor()

    cur.execute('truncate table covidcast_nowcast')
    cur.execute('delete from api_user')
    cur.execute('insert into api_user(api_key, email) values ("key", "email")')

    cnx.commit()
    cur.close()

    # make connection and cursor available to test cases
    self.cnx = cnx
    self.cur = cnx.cursor()

    # use the local instance of the Epidata API
    Epidata.BASE_URL = 'http://delphi_web_epidata/epidata'
    Epidata.auth = ('epidata', 'key')

    # use the local instance of the epidata database
    secrets.db.host = 'delphi_database_epidata'
    secrets.db.epi = ('user', 'pass')

  def tearDown(self):
    """Perform per-test teardown."""
    self.cur.close()
    self.cnx.close()
=======
    self.truncate_tables_list = ["covidcast_nowcast"]
>>>>>>> a2377f4e

  def test_covidcast_nowcast(self):
    """Test that the covidcast_nowcast endpoint returns expected data."""

    # insert dummy data
    self.cur.execute(f'''insert into covidcast_nowcast values
      (0, 'src', 'sig1', 'sensor', 'day', 'county', 20200101, '01001', 12345678, 3.5, 20200101, 2),
      (0, 'src', 'sig2', 'sensor', 'day', 'county', 20200101, '01001', 12345678, 2.5, 20200101, 2),
      (0, 'src', 'sig1', 'sensor', 'day', 'county', 20200101, '01001', 12345678, 1.5, 20200102, 2)''')
    self.cnx.commit()

    # fetch data
    response = self.epidata_client.covidcast_nowcast(
      'src', ['sig1', 'sig2'], 'sensor', 'day', 'county', 20200101, '01001')

    # request two signals
    self.assertEqual(response, {
      'result': 1,
      'epidata': [{
        'time_value': 20200101,
        'geo_value': '01001',
        'value': 1.5,
        'issue': 20200102,
        'lag': 2,
        'signal': 'sig1',
      }, {
        'time_value': 20200101,
        'geo_value': '01001',
        'value': 2.5,
        'issue': 20200101,
        'lag': 2,
        'signal': 'sig2',
      }],
      'message': 'success',
    })

    # request range of issues
    response = self.epidata_client.covidcast_nowcast(
      'src', 'sig1', 'sensor', 'day', 'county', 20200101, '01001',
      issues=self.epidata_client.range(20200101, 20200102))

    self.assertEqual(response, {
      'result': 1,
      'epidata': [{
        'time_value': 20200101,
        'geo_value': '01001',
        'value': 3.5,
        'issue': 20200101,
        'lag': 2,
        'signal': 'sig1',
      }, {
        'time_value': 20200101,
        'geo_value': '01001',
        'value': 1.5,
        'issue': 20200102,
        'lag': 2,
        'signal': 'sig1',
      }],
      'message': 'success',
    })

    # request as_of
    response = self.epidata_client.covidcast_nowcast(
      'src', 'sig1', 'sensor', 'day', 'county', 20200101, '01001',
      as_of=20200101)

    self.assertEqual(response, {
      'result': 1,
      'epidata': [{
        'time_value': 20200101,
        'geo_value': '01001',
        'value': 3.5,
        'issue': 20200101,
        'lag': 2,
        'signal': 'sig1',
      }],
      'message': 'success',
    })

    # request unavailable data
    response = self.epidata_client.covidcast_nowcast(
      'src', 'sig1', 'sensor', 'day', 'county', 22222222, '01001')

    self.assertEqual(response, {'epidata': [], 'result': -2, 'message': 'no results'})<|MERGE_RESOLUTION|>--- conflicted
+++ resolved
@@ -11,48 +11,13 @@
 
   def localSetUp(self):
     """Perform per-test setup."""
-<<<<<<< HEAD
-
-    # connect to the `epidata` database and clear relevant tables
-    cnx = mysql.connector.connect(
-        user='user',
-        password='pass',
-        host='delphi_database_epidata',
-        database='epidata')
-    cur = cnx.cursor()
-
-    cur.execute('truncate table covidcast_nowcast')
-    cur.execute('delete from api_user')
-    cur.execute('insert into api_user(api_key, email) values ("key", "email")')
-
-    cnx.commit()
-    cur.close()
-
-    # make connection and cursor available to test cases
-    self.cnx = cnx
-    self.cur = cnx.cursor()
-
-    # use the local instance of the Epidata API
-    Epidata.BASE_URL = 'http://delphi_web_epidata/epidata'
-    Epidata.auth = ('epidata', 'key')
-
-    # use the local instance of the epidata database
-    secrets.db.host = 'delphi_database_epidata'
-    secrets.db.epi = ('user', 'pass')
-
-  def tearDown(self):
-    """Perform per-test teardown."""
-    self.cur.close()
-    self.cnx.close()
-=======
     self.truncate_tables_list = ["covidcast_nowcast"]
->>>>>>> a2377f4e
 
   def test_covidcast_nowcast(self):
     """Test that the covidcast_nowcast endpoint returns expected data."""
 
     # insert dummy data
-    self.cur.execute(f'''insert into covidcast_nowcast values
+    self.cur.execute('''insert into covidcast_nowcast values
       (0, 'src', 'sig1', 'sensor', 'day', 'county', 20200101, '01001', 12345678, 3.5, 20200101, 2),
       (0, 'src', 'sig2', 'sensor', 'day', 'county', 20200101, '01001', 12345678, 2.5, 20200101, 2),
       (0, 'src', 'sig1', 'sensor', 'day', 'county', 20200101, '01001', 12345678, 1.5, 20200102, 2)''')

--- conflicted
+++ resolved
@@ -50,10 +50,6 @@
 
   def test_covidcast(self):
     """Test that the covidcast endpoint returns expected data."""
-<<<<<<< HEAD
-    self.maxDiff=None
-=======
->>>>>>> ac91a04f
 
     # insert dummy data
     self.cur.execute('''
@@ -98,18 +94,8 @@
           'lag': 0,
           'signal': 'sig2',
         }],
-<<<<<<< HEAD
-      }],
-      'message': 'success',
-    })
-
-    # fetch data, without specifying issue or lag
-    response_1 = Epidata.covidcast(
-        'src', 'sig', 'day', 'county', 20200414, '01234')
-=======
         'message': 'success',
       })
->>>>>>> ac91a04f
 
     with self.subTest(name='request two signals with tree format'):
       # fetch data

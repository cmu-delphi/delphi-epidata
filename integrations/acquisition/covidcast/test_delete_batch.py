--- conflicted
+++ resolved
@@ -6,11 +6,6 @@
 from os import path
 
 # first party
-<<<<<<< HEAD
-=======
-from delphi_utils import Nans
-from delphi.epidata.acquisition.covidcast.database import Database, CovidcastRow
->>>>>>> 2e49339d
 import delphi.operations.secrets as secrets
 
 from delphi.epidata.acquisition.covidcast.database import Database, CovidcastRow
@@ -35,11 +30,7 @@
         self._db = Database()
         self._db.connect()
 
-<<<<<<< HEAD
-        for table in "signal_load  signal_latest  signal_history  geo_dim  signal_dim".split():
-=======
         for table in "epimetric_load  epimetric_latest  epimetric_full  geo_dim  signal_dim".split():
->>>>>>> 2e49339d
             self._db._cursor.execute(f"TRUNCATE TABLE {table}")
 
 
@@ -74,10 +65,6 @@
             ]
         rows.append(CovidcastRow('src', 'sig', 'day', 'geo', 0, "d_justone",  0,0,0,0,0,0, 1, 0))
         self._db.insert_or_update_bulk(rows)
-<<<<<<< HEAD
-        self._db.run_dbjobs()
-=======
->>>>>>> 2e49339d
 
         # delete entries
         self._db.delete_batch(cc_deletions)
@@ -105,15 +92,9 @@
             ),
             # verify latest issue was corrected
             Example(
-<<<<<<< HEAD
-                f'select geo_value, issue from {self._db.latest_view} where time_value=0',
-                [('d_nonlatest', 2),
-                 ('d_latest', 2)]
-=======
                 f'select geo_value, issue from {self._db.latest_view} where time_value=0 order by geo_value',
                 [('d_latest', 2),
                  ('d_nonlatest', 2)]
->>>>>>> 2e49339d
             )
         ]
 

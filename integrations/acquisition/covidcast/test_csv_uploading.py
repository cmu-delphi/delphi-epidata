--- conflicted
+++ resolved
@@ -15,7 +15,6 @@
 from delphi_utils import Nans
 from delphi.epidata.client.delphi_epidata import Epidata
 from delphi.epidata.acquisition.covidcast.csv_to_database import main
-from delphi.epidata.acquisition.covidcast.dbjobs_runner import main as dbjobs_main
 import delphi.operations.secrets as secrets
 
 # py3tester coverage target (equivalent to `import *`)
@@ -37,15 +36,9 @@
     cur = cnx.cursor()
 
     # clear all tables
-<<<<<<< HEAD
-    cur.execute("truncate table signal_load")
-    cur.execute("truncate table signal_history")
-    cur.execute("truncate table signal_latest")
-=======
     cur.execute("truncate table epimetric_load")
     cur.execute("truncate table epimetric_full")
     cur.execute("truncate table epimetric_latest")
->>>>>>> 2e49339d
     cur.execute("truncate table geo_dim")
     cur.execute("truncate table signal_dim")
     # reset the `covidcast_meta_cache` table (it should always have one row)
@@ -85,15 +78,9 @@
 
   def verify_timestamps_and_defaults(self):
     self.cur.execute('''
-<<<<<<< HEAD
-select value_updated_timestamp from signal_history
-UNION ALL
-select value_updated_timestamp from signal_latest''')
-=======
 select value_updated_timestamp from epimetric_full
 UNION ALL
 select value_updated_timestamp from epimetric_latest''')
->>>>>>> 2e49339d
     for (value_updated_timestamp,) in self.cur:
       self.assertGreater(value_updated_timestamp, 0)
 
@@ -133,7 +120,6 @@
 
       # upload CSVs
       main(args)
-      dbjobs_main()
       response = Epidata.covidcast('src-name', signal_name, 'day', 'state', 20200419, '*')
 
       expected_values = pd.concat([values, pd.DataFrame({ "time_value": [20200419] * 3, "signal": [signal_name] * 3, "direction": [None] * 3})], axis=1).rename(columns=uploader_column_rename).to_dict(orient="records")
@@ -162,7 +148,6 @@
 
       # upload CSVs
       main(args)
-      dbjobs_main()
       response = Epidata.covidcast('src-name', signal_name, 'day', 'state', 20200419, '*')
 
       expected_values = pd.concat([values, pd.DataFrame({
@@ -197,7 +182,6 @@
 
       # upload CSVs
       main(args)
-      dbjobs_main()
       response = Epidata.covidcast('src-name', signal_name, 'day', 'state', 20200419, '*')
 
       expected_response = {'result': -2, 'message': 'no results'}
@@ -223,7 +207,6 @@
 
       # upload CSVs
       main(args)
-      dbjobs_main()
       response = Epidata.covidcast('src-name', signal_name, 'day', 'state', 20200419, '*')
 
       expected_values_df = pd.concat([values, pd.DataFrame({
@@ -242,45 +225,6 @@
       self.setUp()
 
 
-<<<<<<< HEAD
-    with self.subTest("Valid wip"):
-      values = pd.DataFrame({
-        "geo_id": ["me", "nd", "wa"],
-        "val": [10.0, 20.0, 30.0],
-        "se": [0.01, 0.02, 0.03],
-        "sample_size": [100.0, 200.0, 300.0],
-        "missing_val": [Nans.NOT_MISSING] * 3,
-        "missing_se": [Nans.NOT_MISSING] * 3,
-        "missing_sample_size": [Nans.NOT_MISSING] * 3
-      })
-      signal_name = "wip_prototype"
-      values.to_csv(source_receiving_dir + f'/20200419_state_{signal_name}.csv', index=False)
-
-      # upload CSVs
-      main(args)
-      dbjobs_main()
-      response = Epidata.covidcast('src-name', signal_name, 'day', 'state', 20200419, '*')
-
-      expected_values = pd.concat([values, pd.DataFrame({
-        "time_value": [20200419] * 3,
-        "signal": [signal_name] * 3,
-        "direction": [None] * 3
-      })], axis=1).rename(columns=uploader_column_rename).to_dict(orient="records")
-      expected_response = {'result': 1, 'epidata': self.apply_lag(expected_values), 'message': 'success'}
-
-      self.assertEqual(response, expected_response)
-      self.verify_timestamps_and_defaults()
-
-      # Verify that files were archived
-      path = data_dir + f'/archive/successful/src-name/20200419_state_wip_prototype.csv.gz'
-      self.assertIsNotNone(os.stat(path))
-
-      self.tearDown()
-      self.setUp()
-
-
-=======
->>>>>>> 2e49339d
     with self.subTest("Valid signal with name length 32<x<64"):
       values = pd.DataFrame({
         "geo_id": ["pa"],
@@ -296,7 +240,6 @@
 
       # upload CSVs
       main(args)
-      dbjobs_main()
       response = Epidata.covidcast('src-name', signal_name, 'day', 'state', 20200419, '*')
 
       expected_values = pd.concat([values, pd.DataFrame({
@@ -328,7 +271,6 @@
 
       # upload CSVs
       main(args)
-      dbjobs_main()
       response = Epidata.covidcast('src-name', signal_name, 'day', 'state', 20200419, '*')
 
       expected_response = {'result': -2, 'message': 'no results'}
@@ -345,7 +287,6 @@
         f.write('this,header,is,wrong\n')
 
       main(args)
-      dbjobs_main()
 
       path = data_dir + '/archive/failed/src-name/20200420_state_test.csv'
       self.assertIsNotNone(os.stat(path))
@@ -359,7 +300,6 @@
         f.write('file name is wrong\n')
 
       main(args)
-      dbjobs_main()
 
       path = data_dir + '/archive/failed/unknown/hello.csv'
       self.assertIsNotNone(os.stat(path))

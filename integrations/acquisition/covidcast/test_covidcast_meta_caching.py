"""Integration tests for covidcast's metadata caching."""

# standard library
import json
import unittest

# third party
import mysql.connector
import requests

# first party
from delphi_utils import Nans
import delphi.operations.secrets as secrets
from delphi.epidata.client.delphi_epidata import Epidata
from delphi.epidata.acquisition.covidcast.database_meta import DatabaseMeta
from delphi.epidata.acquisition.covidcast.covidcast_meta_cache_updater import main

# py3tester coverage target (equivalent to `import *`)
__test_target__ = (
  'delphi.epidata.acquisition.covidcast.'
  'covidcast_meta_cache_updater'
)

# use the local instance of the Epidata API
BASE_URL = 'http://delphi_web_epidata/epidata/api.php'


class CovidcastMetaCacheTests(unittest.TestCase):
  """Tests covidcast metadata caching."""

  def setUp(self):
    """Perform per-test setup."""

    # connect to the `epidata` database
    cnx = mysql.connector.connect(
        user='user',
        password='pass',
        host='delphi_database_epidata',
        database='covid')
    cur = cnx.cursor()

    # clear all tables
<<<<<<< HEAD
    cur.execute("truncate table signal_load")
    cur.execute("truncate table signal_history")
    cur.execute("truncate table signal_latest")
=======
    cur.execute("truncate table epimetric_load")
    cur.execute("truncate table epimetric_full")
    cur.execute("truncate table epimetric_latest")
>>>>>>> 2e49339d
    cur.execute("truncate table geo_dim")
    cur.execute("truncate table signal_dim")
    # reset the `covidcast_meta_cache` table (it should always have one row)
    cur.execute('update covidcast_meta_cache set timestamp = 0, epidata = "[]"')
    cnx.commit()
    cur.close()

    # make connection and cursor available to test cases
    self.cnx = cnx
    self.cur = cnx.cursor()

    # use the local instance of the epidata database
    secrets.db.host = 'delphi_database_epidata'
    secrets.db.epi = ('user', 'pass')

    # use the local instance of the Epidata API
    Epidata.BASE_URL = BASE_URL

  def tearDown(self):
    """Perform per-test teardown."""
    self.cur.close()
    self.cnx.close()

  def test_caching(self):
    """Populate, query, cache, query, and verify the cache."""

    # insert dummy data
    self.cur.execute(f'''
<<<<<<< HEAD
      INSERT INTO `signal_dim` (`signal_key_id`, `source`, `signal`) VALUES (42, 'src', 'sig');
    ''')
    self.cur.execute(f'''
      INSERT INTO `geo_dim` (`geo_key_id`, `geo_type`, `geo_value`) VALUES (96, 'state', 'pa'), (97, 'state', 'wa');
    ''')
    self.cur.execute(f'''
      INSERT INTO
        `signal_latest` (`signal_data_id`, `signal_key_id`, `geo_key_id`, `time_type`,
=======
      INSERT INTO `signal_dim` (`signal_key_id`, `source`, `signal`)
      VALUES
        (42, 'src', 'sig');
    ''')
    self.cur.execute(f'''
      INSERT INTO `geo_dim` (`geo_key_id`, `geo_type`, `geo_value`)
      VALUES
        (96, 'state', 'pa'), 
        (97, 'state', 'wa');
    ''')
    self.cur.execute(f'''
      INSERT INTO
        `epimetric_latest` (`epimetric_id`, `signal_key_id`, `geo_key_id`, `time_type`,
>>>>>>> 2e49339d
	      `time_value`, `value_updated_timestamp`,
        `value`, `stderr`, `sample_size`,
        `issue`, `lag`, `missing_value`,
        `missing_stderr`,`missing_sample_size`)
      VALUES
        (15, 42, 96, 'day', 20200422,
          123, 1, 2, 3, 20200422, 0, {Nans.NOT_MISSING}, {Nans.NOT_MISSING}, {Nans.NOT_MISSING}),
        (16, 42, 97, 'day', 20200422,
          789, 1, 2, 3, 20200423, 1, {Nans.NOT_MISSING}, {Nans.NOT_MISSING}, {Nans.NOT_MISSING})
    ''')
    self.cnx.commit()

    # make sure the live utility is serving something sensible
    cvc_database = DatabaseMeta()
    cvc_database.connect()
    epidata1 = cvc_database.compute_covidcast_meta()
    cvc_database.disconnect(False)
    self.assertEqual(len(epidata1),1)
    self.assertEqual(epidata1, [
      {
        'data_source': 'src',
        'signal': 'sig',
        'time_type': 'day',
        'geo_type': 'state',
        'min_time': 20200422,
        'max_time': 20200422,
        'num_locations': 2,
        'last_update': 789,
        'min_value': 1,
        'max_value': 1,
        'mean_value': 1,
        'stdev_value': 0,
        'max_issue': 20200423,
        'min_lag': 0,
        'max_lag': 1,
      }
    ])
    epidata1={'result':1, 'message':'success', 'epidata':epidata1}

    # make sure the API covidcast_meta is still blank, since it only serves
    # the cached version and we haven't cached anything yet
    epidata2 = Epidata.covidcast_meta()
    self.assertEqual(epidata2['result'], -2, json.dumps(epidata2))

    # update the cache
    args = None
    main(args)

    # fetch the cached version
    epidata3 = Epidata.covidcast_meta()

    # cached version should now equal live version
    self.assertEqual(epidata1, epidata3)

    # insert dummy data timestamped as of now
    self.cur.execute('''
      update covidcast_meta_cache set
        timestamp = UNIX_TIMESTAMP(NOW()),
        epidata = '[{"hello": "world"}]'
    ''')
    self.cnx.commit()

    # fetch the cached version (manually)
    params = {'endpoint': 'covidcast_meta', 'cached': 'true'}
    response = requests.get(BASE_URL, params=params)
    response.raise_for_status()
    epidata4 = response.json()

    # make sure the cache was actually served
    self.assertEqual(epidata4, {
      'result': 1,
      'epidata': [{
        'hello': 'world',
      }],
      'message': 'success',
    })

    # insert dummy data timestamped as 2 hours old
    self.cur.execute('''
      update covidcast_meta_cache set
        timestamp = UNIX_TIMESTAMP(NOW()) - 3600 * 2,
        epidata = '[{"hello": "world"}]'
    ''')
    self.cnx.commit()

    # fetch the cached version (manually)
    params = {'endpoint': 'covidcast_meta', 'cached': 'true'}
    response = requests.get(BASE_URL, params=params)
    response.raise_for_status()
    epidata5 = response.json()

    # make sure the cache was returned anyhow
    self.assertEqual(epidata4, epidata5)<|MERGE_RESOLUTION|>--- conflicted
+++ resolved
@@ -40,15 +40,9 @@
     cur = cnx.cursor()
 
     # clear all tables
-<<<<<<< HEAD
-    cur.execute("truncate table signal_load")
-    cur.execute("truncate table signal_history")
-    cur.execute("truncate table signal_latest")
-=======
     cur.execute("truncate table epimetric_load")
     cur.execute("truncate table epimetric_full")
     cur.execute("truncate table epimetric_latest")
->>>>>>> 2e49339d
     cur.execute("truncate table geo_dim")
     cur.execute("truncate table signal_dim")
     # reset the `covidcast_meta_cache` table (it should always have one row)
@@ -77,16 +71,6 @@
 
     # insert dummy data
     self.cur.execute(f'''
-<<<<<<< HEAD
-      INSERT INTO `signal_dim` (`signal_key_id`, `source`, `signal`) VALUES (42, 'src', 'sig');
-    ''')
-    self.cur.execute(f'''
-      INSERT INTO `geo_dim` (`geo_key_id`, `geo_type`, `geo_value`) VALUES (96, 'state', 'pa'), (97, 'state', 'wa');
-    ''')
-    self.cur.execute(f'''
-      INSERT INTO
-        `signal_latest` (`signal_data_id`, `signal_key_id`, `geo_key_id`, `time_type`,
-=======
       INSERT INTO `signal_dim` (`signal_key_id`, `source`, `signal`)
       VALUES
         (42, 'src', 'sig');
@@ -100,7 +84,6 @@
     self.cur.execute(f'''
       INSERT INTO
         `epimetric_latest` (`epimetric_id`, `signal_key_id`, `geo_key_id`, `time_type`,
->>>>>>> 2e49339d
 	      `time_value`, `value_updated_timestamp`,
         `value`, `stderr`, `sample_size`,
         `issue`, `lag`, `missing_value`,

--- conflicted
+++ resolved
@@ -24,36 +24,6 @@
     """Perform per-test setup."""
     self._db._cursor.execute('update covidcast_meta_cache set timestamp = 0, epidata = "[]"')
 
-<<<<<<< HEAD
-    # connect to the `epidata` database and clear the `covidcast` table
-    cnx = mysql.connector.connect(
-        user='user',
-        password='pass',
-        host='delphi_database_epidata',
-        database='covid')
-    cur = cnx.cursor()
-
-    # clear all tables
-    cur.execute("truncate table signal_load")
-    cur.execute("truncate table signal_history")
-    cur.execute("truncate table signal_latest")
-    cur.execute("truncate table geo_dim")
-    cur.execute("truncate table signal_dim")
-    # reset the `covidcast_meta_cache` table (it should always have one row)
-    cur.execute('update covidcast_meta_cache set timestamp = 0, epidata = "[]"')
-
-    cnx.commit()
-    cur.close()
-
-    # make connection and cursor available to test cases
-    self.cnx = cnx
-    self.cur = cnx.cursor()
-
-  def tearDown(self):
-    """Perform per-test teardown."""
-    self.cur.close()
-    self.cnx.close()
-=======
   def request_based_on_row(self, row, extract_response=lambda x: x.json(), **kwargs):
     params = self.params_from_row(row, endpoint='covidcast', **kwargs)
     response = requests.get(BASE_URL, params=params)
@@ -92,96 +62,18 @@
     ]
     self._insert_rows(rows)
     return rows
->>>>>>> 2e49339d
-
-  def _insert_dummy_data_set_one(self):
-    self.cur.execute(f'''  INSERT INTO `signal_dim` (`signal_key_id`, `source`, `signal`) VALUES (42, 'src', 'sig');  ''')
-    self.cur.execute(f'''  INSERT INTO `geo_dim` (`geo_key_id`, `geo_type`, `geo_value`) VALUES (96, 'county', '01234');  ''')
-    self.cur.execute(f'''
-      INSERT INTO `signal_latest` (`signal_data_id`, `signal_key_id`, `geo_key_id`,
-        `time_type`, `time_value`, `value_updated_timestamp`,
-        `value`, `stderr`, `sample_size`, `issue`, `lag`, `missing_value`, `missing_stderr`,`missing_sample_size`)
-      VALUES (0, 42, 96,
-        'day', 20200414, 123, 1.5, 2.5, 3.5, 20200414, 0,
-          {Nans.NOT_MISSING}, {Nans.NOT_MISSING}, {Nans.NOT_MISSING});
-    ''')
-
-  def _insert_dummy_data_set_two(self):
-    self.cur.execute(f'''  INSERT INTO `signal_dim` (`signal_key_id`, `source`, `signal`) VALUES (42, 'src', 'sig');  ''')
-    self.cur.execute(f'''
-      INSERT INTO `geo_dim` (`geo_key_id`, `geo_type`, `geo_value`) VALUES
-          (101, 'county', '11111'),
-          (202, 'county', '22222'),
-          (303, 'county', '33333'),
-          (1001, 'msa',   '11111'),
-          (2002, 'msa',   '22222'),
-          (3003, 'msa',   '33333');  ''')
-    self.cur.execute(f'''
-      INSERT INTO `signal_latest` (`signal_data_id`, `signal_key_id`, `geo_key_id`,
-        `time_type`, `time_value`, `value_updated_timestamp`,
-        `value`, `stderr`, `sample_size`, `issue`, `lag`, `missing_value`, `missing_stderr`,`missing_sample_size`)
-      VALUES
-          (1, 42, 101, 'day', 20200414, 123, 10, 11, 12, 20200414, 0, {Nans.NOT_MISSING}, {Nans.NOT_MISSING}, {Nans.NOT_MISSING}),
-          (2, 42, 202, 'day', 20200414, 123, 20, 21, 22, 20200414, 0, {Nans.NOT_MISSING}, {Nans.NOT_MISSING}, {Nans.NOT_MISSING}),
-          (3, 42, 303, 'day', 20200414, 123, 30, 31, 32, 20200414, 0, {Nans.NOT_MISSING}, {Nans.NOT_MISSING}, {Nans.NOT_MISSING}),
-          (4, 42, 1001, 'day', 20200414, 123, 40, 41, 42, 20200414, 0, {Nans.NOT_MISSING}, {Nans.NOT_MISSING}, {Nans.NOT_MISSING}),
-          (5, 42, 2002, 'day', 20200414, 123, 50, 51, 52, 20200414, 0, {Nans.NOT_MISSING}, {Nans.NOT_MISSING}, {Nans.NOT_MISSING}),
-          (6, 42, 3003, 'day', 20200414, 123, 60, 61, 62, 20200414, 0, {Nans.NOT_MISSING}, {Nans.NOT_MISSING}, {Nans.NOT_MISSING});  ''')
-
-  def _insert_dummy_data_set_three(self):
-    self.cur.execute(f'''  INSERT INTO `signal_dim` (`signal_key_id`, `source`, `signal`) VALUES (42, 'src', 'sig');  ''')
-    self.cur.execute(f'''
-      INSERT INTO `geo_dim` (`geo_key_id`, `geo_type`, `geo_value`) VALUES
-          (101, 'county', '11111'),
-          (202, 'county', '22222'),
-          (303, 'county', '33333'),
-          (444, 'county', '01234');  ''')
-    self.cur.execute(f'''
-      INSERT INTO `signal_latest` (`signal_data_id`, `signal_key_id`, `geo_key_id`,
-        `time_type`, `time_value`, `value_updated_timestamp`,
-        `value`, `stderr`, `sample_size`, `issue`, `lag`, `missing_value`, `missing_stderr`,`missing_sample_size`)
-      VALUES
-          (1, 42, 444, 'day', 20200411, 123, 10, 11, 12, 20200413, 2, {Nans.NOT_MISSING}, {Nans.NOT_MISSING}, {Nans.NOT_MISSING}),
-          (2, 42, 444, 'day', 20200412, 123, 20, 21, 22, 20200413, 1, {Nans.NOT_MISSING}, {Nans.NOT_MISSING}, {Nans.NOT_MISSING}),
-          (3, 42, 444, 'day', 20200413, 123, 30, 31, 32, 20200413, 0, {Nans.NOT_MISSING}, {Nans.NOT_MISSING}, {Nans.NOT_MISSING}),
-          (4, 42, 101, 'day', 20200411, 123, 40, 41, 42, 20200413, 2, {Nans.NOT_MISSING}, {Nans.NOT_MISSING}, {Nans.NOT_MISSING}),
-          (5, 42, 202, 'day', 20200412, 123, 50, 51, 52, 20200413, 1, {Nans.NOT_MISSING}, {Nans.NOT_MISSING}, {Nans.NOT_MISSING}),
-          (6, 42, 303, 'day', 20200413, 123, 60, 61, 62, 20200413, 0, {Nans.NOT_MISSING}, {Nans.NOT_MISSING}, {Nans.NOT_MISSING});  ''')
 
   def test_round_trip(self):
     """Make a simple round-trip with some sample data."""
 
-<<<<<<< HEAD
-    # insert dummy data
-    self._insert_dummy_data_set_one()
-    self.cnx.commit()
-=======
-    # insert placeholder data
-    row = self._insert_placeholder_set_one()
->>>>>>> 2e49339d
+    # insert placeholder data
+    row = self._insert_placeholder_set_one()
 
     # make the request
     response, expected = self.request_based_on_row(row)
     self.assertEqual(response, {
       'result': 1,
-<<<<<<< HEAD
-      'epidata': [{
-        'time_value': 20200414,
-        'geo_value': '01234',
-        'value': 1.5,
-        'stderr': 2.5,
-        'sample_size': 3.5,
-        'direction': None,
-        'issue': 20200414,
-        'lag': 0,
-        'signal': 'sig',
-        'missing_value': Nans.NOT_MISSING,
-        'missing_stderr': Nans.NOT_MISSING,
-        'missing_sample_size': Nans.NOT_MISSING
-       }],
-=======
       'epidata': [expected],
->>>>>>> 2e49339d
       'message': 'success',
     })
 
@@ -233,14 +125,8 @@
   def test_csv_format(self):
     """Test generate csv data."""
 
-<<<<<<< HEAD
-    # insert dummy data
-    self._insert_dummy_data_set_one()
-    self.cnx.commit()
-=======
-    # insert placeholder data
-    row = self._insert_placeholder_set_one()
->>>>>>> 2e49339d
+    # insert placeholder data
+    row = self._insert_placeholder_set_one()
 
     # make the request
     # NB 'format' is a Python reserved word
@@ -252,9 +138,6 @@
     expected_response = (
       "geo_value,signal,time_value,direction,issue,lag,missing_value," +
       "missing_stderr,missing_sample_size,value,stderr,sample_size\n" +
-<<<<<<< HEAD
-      "01234,sig,20200414,,20200414,0,0,0,0,1.5,2.5,3.5\n"
-=======
       ",".join("" if x is None else str(x) for x in [
         row.geo_value,
         row.signal,
@@ -269,7 +152,6 @@
         row.stderr,
         row.sample_size
       ]) + "\n"
->>>>>>> 2e49339d
     )
 
     # assert that the right data came back
@@ -278,47 +160,17 @@
   def test_raw_json_format(self):
     """Test generate raw json data."""
 
-<<<<<<< HEAD
-    # insert dummy data
-    self._insert_dummy_data_set_one()
-    self.cnx.commit()
-=======
-    # insert placeholder data
-    row = self._insert_placeholder_set_one()
->>>>>>> 2e49339d
+    # insert placeholder data
+    row = self._insert_placeholder_set_one()
 
     # make the request
     response, expected = self.request_based_on_row(row, **{'format':'json'})
 
     # assert that the right data came back
-<<<<<<< HEAD
-    self.assertEqual(response, [{
-      'time_value': 20200414,
-      'geo_value': '01234',
-      'value': 1.5,
-      'stderr': 2.5,
-      'sample_size': 3.5,
-      'direction': None,
-      'issue': 20200414,
-      'lag': 0,
-      'signal': 'sig',
-      'missing_value': Nans.NOT_MISSING,
-      'missing_stderr': Nans.NOT_MISSING,
-      'missing_sample_size': Nans.NOT_MISSING
-    }])
-
-  def test_fields(self):
-    """Test to limit fields field"""
-
-    # insert dummy data
-    self._insert_dummy_data_set_one()
-    self.cnx.commit()
-=======
     self.assertEqual(response, [expected])
 
   def test_fields(self):
     """Test fields parameter"""
->>>>>>> 2e49339d
 
     # insert placeholder data
     row = self._insert_placeholder_set_one()
@@ -328,22 +180,7 @@
     expected_all = {
       'result': 1,
       'epidata': [{
-<<<<<<< HEAD
-        'time_value': 20200414,
-        'geo_value': '01234',
-        'value': 1.5,
-        'stderr': 2.5,
-        'sample_size': 3.5,
-        'direction': None,
-        'issue': 20200414,
-        'lag': 0,
-        'signal': 'sig',
-        'missing_value': Nans.NOT_MISSING,
-        'missing_stderr': Nans.NOT_MISSING,
-        'missing_sample_size': Nans.NOT_MISSING
-=======
         k: expected[k] for k in ['time_value', 'geo_value']
->>>>>>> 2e49339d
        }],
       'message': 'success',
     }
@@ -371,17 +208,11 @@
   def test_location_wildcard(self):
     """Select all locations with a wildcard query."""
 
-<<<<<<< HEAD
-    # insert dummy data
-    self._insert_dummy_data_set_two()
-    self.cnx.commit()
-=======
     # insert placeholder data
     rows = self._insert_placeholder_set_two()
     expected_counties = [
       self.expected_from_row(r) for r in rows[:3]
     ]
->>>>>>> 2e49339d
 
     # make the request
     response, _ = self.request_based_on_row(rows[0], geo_value="*")
@@ -390,69 +221,18 @@
     # assert that the right data came back
     self.assertEqual(response, {
       'result': 1,
-<<<<<<< HEAD
-      'epidata': [
-        {
-          'time_value': 20200414,
-          'geo_value': '11111',
-          'value': 10,
-          'stderr': 11,
-          'sample_size': 12,
-          'direction': None,
-          'issue': 20200414,
-          'lag': 0,
-          'signal': 'sig',
-          'missing_value': Nans.NOT_MISSING,
-          'missing_stderr': Nans.NOT_MISSING,
-          'missing_sample_size': Nans.NOT_MISSING
-        }, {
-          'time_value': 20200414,
-          'geo_value': '22222',
-          'value': 20,
-          'stderr': 21,
-          'sample_size': 22,
-          'direction': None,
-          'issue': 20200414,
-          'lag': 0,
-          'signal': 'sig',
-          'missing_value': Nans.NOT_MISSING,
-          'missing_stderr': Nans.NOT_MISSING,
-          'missing_sample_size': Nans.NOT_MISSING
-        }, {
-          'time_value': 20200414,
-          'geo_value': '33333',
-          'value': 30,
-          'stderr': 31,
-          'sample_size': 32,
-          'direction': None,
-          'issue': 20200414,
-          'lag': 0,
-          'signal': 'sig',
-          'missing_value': Nans.NOT_MISSING,
-          'missing_stderr': Nans.NOT_MISSING,
-          'missing_sample_size': Nans.NOT_MISSING
-        },
-       ],
-=======
       'epidata': expected_counties,
->>>>>>> 2e49339d
       'message': 'success',
     })
 
   def test_geo_value(self):
     """test different variants of geo types: single, *, multi."""
 
-<<<<<<< HEAD
-    # insert dummy data
-    self._insert_dummy_data_set_two()
-    self.cnx.commit()
-=======
     # insert placeholder data
     rows = self._insert_placeholder_set_two()
     expected_counties = [
       self.expected_from_row(r) for r in rows[:3]
     ]
->>>>>>> 2e49339d
 
     def fetch(geo_value):
       # make the request
@@ -460,54 +240,6 @@
 
       return response
 
-<<<<<<< HEAD
-    counties = [{
-      'time_value': 20200414,
-      'geo_value': '11111',
-      'value': 10,
-      'stderr': 11,
-      'sample_size': 12,
-      'direction': None,
-      'issue': 20200414,
-      'lag': 0,
-      'signal': 'sig',
-      'missing_value': Nans.NOT_MISSING,
-      'missing_stderr': Nans.NOT_MISSING,
-      'missing_sample_size': Nans.NOT_MISSING
-    }, {
-      'time_value': 20200414,
-      'geo_value': '22222',
-      'value': 20,
-      'stderr': 21,
-      'sample_size': 22,
-      'direction': None,
-      'issue': 20200414,
-      'lag': 0,
-      'signal': 'sig',
-      'missing_value': Nans.NOT_MISSING,
-      'missing_stderr': Nans.NOT_MISSING,
-      'missing_sample_size': Nans.NOT_MISSING
-    }, {
-      'time_value': 20200414,
-      'geo_value': '33333',
-      'value': 30,
-      'stderr': 31,
-      'sample_size': 32,
-      'direction': None,
-      'issue': 20200414,
-      'lag': 0,
-      'signal': 'sig',
-      'missing_value': Nans.NOT_MISSING,
-      'missing_stderr': Nans.NOT_MISSING,
-      'missing_sample_size': Nans.NOT_MISSING
-    }]
-
-    # test fetch all
-    r = fetch('*')
-    self.assertEqual(r['message'], 'success')
-    self.assertEqual(r['epidata'], counties)
-=======
->>>>>>> 2e49339d
     # test fetch a specific region
     r = fetch('11111')
     self.assertEqual(r['message'], 'success')
@@ -534,17 +266,11 @@
   def test_location_timeline(self):
     """Select a timeline for a particular location."""
 
-<<<<<<< HEAD
-    # insert dummy data
-    self._insert_dummy_data_set_three()
-    self.cnx.commit()
-=======
     # insert placeholder data
     rows = self._insert_placeholder_set_three()
     expected_timeseries = [
       self.expected_from_row(r) for r in rows[:3]
     ]
->>>>>>> 2e49339d
 
     # make the request
     response, _ = self.request_based_on_row(rows[0], time_values='20000101-20000105')
@@ -552,52 +278,7 @@
     # assert that the right data came back
     self.assertEqual(response, {
       'result': 1,
-<<<<<<< HEAD
-      'epidata': [
-        {
-          'time_value': 20200411,
-          'geo_value': '01234',
-          'value': 10,
-          'stderr': 11,
-          'sample_size': 12,
-          'direction': None,
-          'issue': 20200413,
-          'lag': 2,
-          'signal': 'sig',
-          'missing_value': Nans.NOT_MISSING,
-          'missing_stderr': Nans.NOT_MISSING,
-          'missing_sample_size': Nans.NOT_MISSING
-        }, {
-          'time_value': 20200412,
-          'geo_value': '01234',
-          'value': 20,
-          'stderr': 21,
-          'sample_size': 22,
-          'direction': None,
-          'issue': 20200413,
-          'lag': 1,
-          'signal': 'sig',
-          'missing_value': Nans.NOT_MISSING,
-          'missing_stderr': Nans.NOT_MISSING,
-          'missing_sample_size': Nans.NOT_MISSING
-        }, {
-          'time_value': 20200413,
-          'geo_value': '01234',
-          'value': 30,
-          'stderr': 31,
-          'sample_size': 32,
-          'direction': None,
-          'issue': 20200413,
-          'lag': 0,
-          'signal': 'sig',
-          'missing_value': Nans.NOT_MISSING,
-          'missing_stderr': Nans.NOT_MISSING,
-          'missing_sample_size': Nans.NOT_MISSING
-        },
-       ],
-=======
       'epidata': expected_timeseries,
->>>>>>> 2e49339d
       'message': 'success',
     })
 
@@ -605,32 +286,6 @@
   def test_unique_key_constraint(self):
     """Don't allow a row with a key collision to be inserted."""
 
-<<<<<<< HEAD
-    # insert dummy data
-    self._insert_dummy_data_set_one()
-    self.cnx.commit()
-
-    # fail to insert different dummy data under the same key
-    with self.assertRaises(mysql.connector.errors.IntegrityError):
-          self.cur.execute(f'''
-            INSERT INTO `signal_latest` (`signal_data_id`, `signal_key_id`, `geo_key_id`,
-              `time_type`, `time_value`, `value_updated_timestamp`,
-              `value`, `stderr`, `sample_size`, `issue`, `lag`, `missing_value`, `missing_stderr`,`missing_sample_size`)
-            VALUES (1, 42, 96,
-              'day', 20200414, 123, 991.5, 992.5, 993.5, 20200414, 0,
-              {Nans.NOT_MISSING}, {Nans.NOT_MISSING}, {Nans.NOT_MISSING});
-          ''')
-
-    # succeed to insert different dummy data under a different time_type
-    self.cur.execute(f'''
-            INSERT INTO `signal_latest` (`signal_data_id`, `signal_key_id`, `geo_key_id`,
-              `time_type`, `time_value`, `value_updated_timestamp`,
-              `value`, `stderr`, `sample_size`, `issue`, `lag`, `missing_value`, `missing_stderr`,`missing_sample_size`)
-            VALUES (2, 42, 96,
-              'score', 20200414, 123, 991.5, 992.5, 993.5, 20200415, 1,
-              {Nans.NOT_MISSING}, {Nans.NOT_MISSING}, {Nans.NOT_MISSING});
-    ''')
-=======
     # insert placeholder data
     row = self._insert_placeholder_set_one()
 
@@ -640,33 +295,15 @@
 
     # succeed to insert different placeholder data under a different time_type
     self._insert_placeholder_set_one(time_type='week')
->>>>>>> 2e49339d
 
   def test_nullable_columns(self):
     """Missing values should be surfaced as null."""
 
-<<<<<<< HEAD
-    # insert dummy data
-    self.cur.execute(f'''  INSERT INTO `signal_dim` (`signal_key_id`, `source`, `signal`) VALUES (42, 'src', 'sig');  ''')
-    self.cur.execute(f'''  INSERT INTO `geo_dim` (`geo_key_id`, `geo_type`, `geo_value`) VALUES (96, 'county', '01234');  ''')
-    self.cur.execute(f'''
-      INSERT INTO `signal_latest` (`signal_data_id`, `signal_key_id`, `geo_key_id`,
-        `time_type`, `time_value`, `value_updated_timestamp`,
-        `value`, `stderr`, `sample_size`, `issue`, `lag`, `missing_value`, `missing_stderr`,`missing_sample_size`)
-      VALUES (0, 42, 96,
-        'day', 20200414, 123, 0.123, NULL, NULL, 20200414, 0,
-          {Nans.NOT_MISSING}, {Nans.OTHER}, {Nans.OTHER});
-    ''')
-    self.cnx.commit()
-=======
     row, _ = self._make_placeholder_row(
       stderr=None, sample_size=None,
       missing_stderr=Nans.OTHER.value, missing_sample_size=Nans.OTHER.value
     )
     self._insert_rows([row])
->>>>>>> 2e49339d
-
-    # TODO: should this show that even if numeric values go into the fields, that if they are marked w/ a MISSING reason, they show up as NULL anyway?
 
     # make the request
     response, expected = self.request_based_on_row(row)
@@ -682,42 +319,6 @@
   def test_temporal_partitioning(self):
     """Request a signal that's available at multiple temporal resolutions."""
 
-<<<<<<< HEAD
-    # insert dummy data
-    self._insert_dummy_data_set_one() # this creates a record w/ temporal type of 'day'
-    self.cur.execute(f'''
-      INSERT INTO `signal_latest` (`signal_data_id`, `signal_key_id`, `geo_key_id`,
-        `time_type`, `time_value`, `value_updated_timestamp`,
-        `value`, `stderr`, `sample_size`, `issue`, `lag`, `missing_value`, `missing_stderr`,`missing_sample_size`)
-      VALUES 
-        (1, 42, 96,
-        'hour', 2020041423, 123, 15, 25, 35, 20200414, 0,
-          {Nans.NOT_MISSING}, {Nans.NOT_MISSING}, {Nans.NOT_MISSING}),
-        (2, 42, 96,
-        'week', 202016, 123, 115, 125, 135, 202016, 0,
-          {Nans.NOT_MISSING}, {Nans.NOT_MISSING}, {Nans.NOT_MISSING}),
-        (3, 42, 96,
-        'month', 202004, 123, 215, 225, 235, 20200414, 0,
-          {Nans.NOT_MISSING}, {Nans.NOT_MISSING}, {Nans.NOT_MISSING}),
-        (4, 42, 96,
-        'year', 2020, 123, 315, 325, 335, 20200414, 0,
-          {Nans.NOT_MISSING}, {Nans.NOT_MISSING}, {Nans.NOT_MISSING});
-    ''')
-    self.cnx.commit()
-
-    # make the request
-    response = requests.get(BASE_URL, params={
-      'endpoint': 'covidcast',
-      'data_source': 'src',
-      'signal': 'sig',
-      'time_type': 'week',
-      'geo_type': 'county',
-      'time_values': '0-9999999999',
-      'geo_value': '01234',
-    })
-    response.raise_for_status()
-    response = response.json()
-=======
     # insert placeholder data
     rows = [
       self._make_placeholder_row(time_type=tt)[0]
@@ -727,43 +328,19 @@
 
     # make the request
     response, expected = self.request_based_on_row(rows[1], time_values="0-99999999")
->>>>>>> 2e49339d
-
-    # assert that the right data came back
-    self.assertEqual(response, {
-      'result': 1,
-<<<<<<< HEAD
-      'epidata': [{
-        'time_value': 202016,
-        'geo_value': '01234',
-        'value': 115,
-        'stderr': 125,
-        'sample_size': 135,
-        'direction': None,
-        'issue': 202016,
-        'lag': 0,
-        'signal': 'sig',
-        'missing_value': Nans.NOT_MISSING,
-        'missing_stderr': Nans.NOT_MISSING,
-        'missing_sample_size': Nans.NOT_MISSING
-       }],
-=======
+
+    # assert that the right data came back
+    self.assertEqual(response, {
+      'result': 1,
       'epidata': [expected],
->>>>>>> 2e49339d
       'message': 'success',
     })
 
   def test_date_formats(self):
     """Request a signal using different time formats."""
 
-<<<<<<< HEAD
-    # insert dummy data
-    self._insert_dummy_data_set_three()
-    self.cnx.commit()
-=======
     # insert placeholder data
     rows = self._insert_placeholder_set_three()
->>>>>>> 2e49339d
 
     # make the request
     response, expected = self.request_based_on_row(rows[0], time_values="20000102", geo_value="*")

"""Integration tests for the `covidcast_meta` endpoint."""

#first party
from delphi_utils import Nans
from delphi.epidata.common.covidcast_test_base import CovidcastTestBase, CovidcastTestRow
from delphi.epidata.maintenance.covidcast_meta_cache_updater import main as update_cache
<<<<<<< HEAD
import delphi.operations.secrets as secrets

# use the local instance of the Epidata API
BASE_URL = 'http://delphi_web_epidata/epidata'
AUTH = ('epidata', 'key')
=======
>>>>>>> a2377f4e


class CovidcastMetaTests(CovidcastTestBase):
  """Tests the `covidcast_meta` endpoint."""

  src_sig_lookups = {
    ('src1', 'sig1'): 101,
    ('src1', 'sig2'): 102,
    ('src2', 'sig1'): 201,
    ('src2', 'sig2'): 202,
  }
  geo_lookups = {
    ('hrr', 'geo1'): 10001,
    ('hrr', 'geo2'): 10002,
    ('msa', 'geo1'): 20001,
    ('msa', 'geo2'): 20002,
  }

  template = '''
      INSERT INTO `epimetric_latest` (
        `epimetric_id`, `signal_key_id`, `geo_key_id`,
        `time_type`, `time_value`, `value_updated_timestamp`,
        `value`, `stderr`, `sample_size`,
        `issue`, `lag`, `missing_value`,
        `missing_stderr`,`missing_sample_size`)
      VALUES
        (%d, %d, %d,
         "%s", %d, 123,
         %d, 0, 0,
         %d, 0, %d,
         %d, %d)
  '''

  def localSetUp(self):
    """Perform per-test setup."""

    self.role_name = "quidel"

    # populate dimension tables
    for (src,sig) in self.src_sig_lookups:
        self._db._cursor.execute('''
            INSERT INTO `signal_dim` (`signal_key_id`, `source`, `signal`)
            VALUES (%d, '%s', '%s'); ''' % ( self.src_sig_lookups[(src,sig)], src, sig ))
    for (gt,gv) in self.geo_lookups:
        self._db._cursor.execute('''
            INSERT INTO `geo_dim` (`geo_key_id`, `geo_type`, `geo_value`)
            VALUES (%d, '%s', '%s'); ''' % ( self.geo_lookups[(gt,gv)], gt, gv ))

    self._db._connection.commit()

    # initialize counter for tables without non-autoincrement id
    self.id_counter = 666


  def insert_placeholder_data(self):
    expected = []
    for src in ('src1', 'src2'):
      for sig in ('sig1', 'sig2'):
        for tt in ('day', 'week'):
          for gt in ('hrr', 'msa'):
            expected.append({
              'data_source': src,
              'signal': sig,
              'time_type': tt,
              'geo_type': gt,
              'min_time': 1,
              'max_time': 2,
              'num_locations': 2,
              'min_value': 10,
              'max_value': 20,
              'mean_value': 15,
              'stdev_value': 5,
              'last_update': 123,
              'max_issue': 2,
              'min_lag': 0,
              'max_lag': 0,
            })
            for tv in (1, 2):
              for gv, v in zip(('geo1', 'geo2'), (10, 20)):
                self._db._cursor.execute(self.template % (
                  self._get_id(),
                  self.src_sig_lookups[(src,sig)], self.geo_lookups[(gt,gv)],
                  tt, tv, v, tv, # re-use time value for issue
                  Nans.NOT_MISSING, Nans.NOT_MISSING, Nans.NOT_MISSING
                ))
    self._db._connection.commit()
    update_cache(args=None)
    return expected

  def _get_id(self):
    self.id_counter += 1
    return self.id_counter
<<<<<<< HEAD
  
  @staticmethod
  def _fetch(auth=AUTH, **kwargs):
    params = kwargs.copy()
    response = requests.get(f"{BASE_URL}/covidcast_meta", params=params, auth=auth)
    response.raise_for_status()
    return response.json()
=======
>>>>>>> a2377f4e

  def test_round_trip(self):
    """Make a simple round-trip with some sample data."""

    # insert placeholder data and accumulate expected results (in sort order)
    expected = self.insert_placeholder_data()

    # make the request
    response = self._make_request(endpoint="covidcast_meta", auth=self.epidata_client.auth, json=True, raise_for_status=True)

    # assert that the right data came back
    self.assertEqual(response, {
      'result': 1,
      'epidata': expected,
      'message': 'success',
    })

  def test_restricted_sources(self):
    # NOTE: this method is nearly identical to ./test_covidcast_endpoints.py:test_meta_restricted()

    # insert data from two different sources, one restricted/protected (quidel), one not
    self._insert_rows([
      CovidcastTestRow.make_default_row(source="quidel"),
      CovidcastTestRow.make_default_row(source="not-quidel")
    ])

    # generate metadata cache
    update_cache(args=None)

    # verify unauthenticated (no api key) or unauthorized (user w/o privilege) only see metadata for one source
    unauthenticated_request = self._make_request(endpoint="covidcast_meta", json=True, raise_for_status=True)
    self.assertEqual(len(unauthenticated_request['epidata']), 1)
    unauthorized_request = self._make_request(endpoint="covidcast_meta", auth=self.epidata_client.auth, json=True, raise_for_status=True)
    self.assertEqual(len(unauthorized_request['epidata']), 1)

    # verify authorized user sees metadata for both sources
    qauth = ('epidata', 'quidel_key')
    authorized_request = self._make_request(endpoint="covidcast_meta", auth=qauth, json=True, raise_for_status=True)
    self.assertEqual(len(authorized_request['epidata']), 2)

  def test_filter(self):
    """Test filtering options some sample data."""

    # insert placeholder data and accumulate expected results (in sort order)
    expected = self.insert_placeholder_data()

    res = self._make_request(endpoint="covidcast_meta", auth=self.epidata_client.auth, json=True, raise_for_status=True)
    self.assertEqual(res['result'], 1)
    self.assertEqual(len(res['epidata']), len(expected))

    # time types
    params = {
      "time_types": "day"
    }
    res = self._make_request(endpoint="covidcast_meta", auth=self.epidata_client.auth, json=True, raise_for_status=True, params=params)
    self.assertEqual(res['result'], 1)
    self.assertEqual(len(res['epidata']), sum([1 for s in expected if s['time_type'] == 'day']))

    params = {
      "time_types": "day,week"
    }
    res = self._make_request(endpoint="covidcast_meta", auth=self.epidata_client.auth, json=True, raise_for_status=True, params=params)
    self.assertEqual(res['result'], 1)
    self.assertTrue(isinstance(res['epidata'], list))
    self.assertEqual(len(res['epidata']), len(expected))

    params = {
      "time_types": "sec"
    }
    res = self._make_request(endpoint="covidcast_meta", auth=self.epidata_client.auth, json=True, raise_for_status=True, params=params)
    self.assertEqual(res['result'], -2)

    # geo types
    params = {
      "geo_types": "hrr"
    }
    res = self._make_request(endpoint="covidcast_meta", auth=self.epidata_client.auth, json=True, raise_for_status=True, params=params)
    self.assertEqual(res['result'], 1)
    self.assertTrue(isinstance(res['epidata'], list))
    self.assertEqual(len(res['epidata']), sum([1 for s in expected if s['geo_type'] == 'hrr']))

    params = {
      "geo_types": "hrr,msa"
    }
    res = self._make_request(endpoint="covidcast_meta", auth=self.epidata_client.auth, json=True, raise_for_status=True, params=params)
    self.assertEqual(res['result'], 1)
    self.assertTrue(isinstance(res['epidata'], list))
    self.assertEqual(len(res['epidata']), len(expected))

    params = {
      "geo_types": "state"
    }
    res = self._make_request(endpoint="covidcast_meta", auth=self.epidata_client.auth, json=True, raise_for_status=True, params=params)
    self.assertEqual(res['result'], -2)

    # signals
    params = {
      "signals": "src1:sig1"
    }
    res = self._make_request(endpoint="covidcast_meta", auth=self.epidata_client.auth, json=True, raise_for_status=True, params=params)
    self.assertEqual(res['result'], 1)
    self.assertTrue(isinstance(res['epidata'], list))
    self.assertEqual(len(res['epidata']), sum([1 for s in expected if s['data_source'] == 'src1' and s['signal'] == 'sig1']))

    params = {
      "signals": "src1"
    }
    res = self._make_request(endpoint="covidcast_meta", auth=self.epidata_client.auth, json=True, raise_for_status=True, params=params)
    self.assertEqual(res['result'], 1)
    self.assertTrue(isinstance(res['epidata'], list))
    self.assertEqual(len(res['epidata']), sum([1 for s in expected if s['data_source'] == 'src1']))

    params = {
      "signals": "src1:*"
    }
    res = self._make_request(endpoint="covidcast_meta", auth=self.epidata_client.auth, json=True, raise_for_status=True, params=params)
    self.assertEqual(res['result'], 1)
    self.assertTrue(isinstance(res['epidata'], list))
    self.assertEqual(len(res['epidata']), sum([1 for s in expected if s['data_source'] == 'src1']))

    params = {
      "signals": "src1:src4"
    }
    res = self._make_request(endpoint="covidcast_meta", auth=self.epidata_client.auth, json=True, raise_for_status=True, params=params)
    self.assertEqual(res['result'], -2)

    params = {
      "signals": "src1:*,src2:*"
    }
    res = self._make_request(endpoint="covidcast_meta", auth=self.epidata_client.auth, json=True, raise_for_status=True, params=params)
    self.assertEqual(res['result'], 1)
    self.assertTrue(isinstance(res['epidata'], list))
    self.assertEqual(len(res['epidata']), len(expected))

    # filter fields
    params = {
      "fields": "data_source,min_time"
    }
    res = self._make_request(endpoint="covidcast_meta", auth=self.epidata_client.auth, json=True, raise_for_status=True, params=params)
    self.assertEqual(res['result'], 1)
    self.assertEqual(len(res['epidata']), len(expected))
    self.assertTrue('data_source' in res['epidata'][0])
    self.assertTrue('min_time' in res['epidata'][0])
    self.assertFalse('max_time' in res['epidata'][0])
    self.assertFalse('signal' in res['epidata'][0])

    params = {
      "fields": "xx"
    }
    res = self._make_request(endpoint="covidcast_meta", auth=self.epidata_client.auth, json=True, raise_for_status=True, params=params)
    self.assertEqual(res['result'], 1)
    self.assertEqual(len(res['epidata']), len(expected))
    self.assertEqual(res['epidata'][0], {})<|MERGE_RESOLUTION|>--- conflicted
+++ resolved
@@ -4,14 +4,6 @@
 from delphi_utils import Nans
 from delphi.epidata.common.covidcast_test_base import CovidcastTestBase, CovidcastTestRow
 from delphi.epidata.maintenance.covidcast_meta_cache_updater import main as update_cache
-<<<<<<< HEAD
-import delphi.operations.secrets as secrets
-
-# use the local instance of the Epidata API
-BASE_URL = 'http://delphi_web_epidata/epidata'
-AUTH = ('epidata', 'key')
-=======
->>>>>>> a2377f4e
 
 
 class CovidcastMetaTests(CovidcastTestBase):
@@ -104,16 +96,6 @@
   def _get_id(self):
     self.id_counter += 1
     return self.id_counter
-<<<<<<< HEAD
-  
-  @staticmethod
-  def _fetch(auth=AUTH, **kwargs):
-    params = kwargs.copy()
-    response = requests.get(f"{BASE_URL}/covidcast_meta", params=params, auth=auth)
-    response.raise_for_status()
-    return response.json()
-=======
->>>>>>> a2377f4e
 
   def test_round_trip(self):
     """Make a simple round-trip with some sample data."""

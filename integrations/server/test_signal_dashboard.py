--- conflicted
+++ resolved
@@ -26,10 +26,7 @@
 
     def test_signal_dashboard_coverage(self):
         """Basic integration test for signal_dashboard_coverage endpoint"""
-<<<<<<< HEAD
-=======
-
->>>>>>> 85e9e745
+        
         response = self.epidata_client._request("signal_dashboard_coverage")
         self.assertEqual(
             response,

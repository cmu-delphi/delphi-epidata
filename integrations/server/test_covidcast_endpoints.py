--- conflicted
+++ resolved
@@ -130,26 +130,23 @@
         self._db._connection.close()
 
     def _insert_rows(self, rows: Iterable[CovidcastRow]):
-<<<<<<< HEAD
-        sql = ",\n".join((str(r) for r in rows))
-        self.cur.execute(
-            f"""
-            INSERT INTO
-                `covidcast` (`id`, `source`, `signal`, `time_type`, `geo_type`,
-	            `time_value`, `geo_value`, `value_updated_timestamp`,
-                `value`, `stderr`, `sample_size`, `direction_updated_timestamp`,
-                `direction`, `issue`, `lag`, `is_latest_issue`, `is_wip`,`missing_value`,
-                `missing_stderr`,`missing_sample_size`)
-            VALUES
-            {sql}
-            """
-        )
-        self.cnx.commit()
-=======
+        # sql = ",\n".join((str(r) for r in rows))
+        # self.cur.execute(
+        #     f"""
+        #     INSERT INTO
+        #         `covidcast` (`id`, `source`, `signal`, `time_type`, `geo_type`,
+	    #         `time_value`, `geo_value`, `value_updated_timestamp`,
+        #         `value`, `stderr`, `sample_size`, `direction_updated_timestamp`,
+        #         `direction`, `issue`, `lag`, `is_latest_issue`, `is_wip`,`missing_value`,
+        #         `missing_stderr`,`missing_sample_size`)
+        #     VALUES
+        #     {sql}
+        #     """
+        # )
+        # self.cnx.commit()
         self._db.insert_or_update_bulk(rows)
         self._db.run_dbjobs()
         self._db._connection.commit()
->>>>>>> 61a3d8bc
         return rows
 
     def _fetch(self, endpoint="/", is_compatibility=False, **params):

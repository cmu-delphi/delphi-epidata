"""Integration tests for the custom `covidcast/*` endpoints."""

# standard library
from typing import Iterable, Dict, Any
import unittest
from io import StringIO

# from typing import Optional
from dataclasses import dataclass

# third party
import mysql.connector
import requests
import pandas as pd
from delphi_utils import Nans

from delphi.epidata.acquisition.covidcast.covidcast_meta_cache_updater import main as update_cache

from delphi.epidata.acquisition.covidcast.database import Database
from delphi.epidata.acquisition.covidcast.test_utils import CovidcastBase

# use the local instance of the Epidata API
BASE_URL = "http://delphi_web_epidata/epidata/covidcast"


<<<<<<< HEAD
class CovidcastEndpointTests(CovidcastBase):
=======
@dataclass
class CovidcastRow:
    # TODO in https://github.com/cmu-delphi/delphi-epidata/issues/897
    # this heavily resembles delphi.epidata.acquisition.covidcast.database.CovidcastRow and should be refactored out
    source: str = "src"
    signal: str = "sig"
    time_type: str = "day"
    geo_type: str = "county"
    time_value: int = 20200411
    geo_value: str = "01234"
    value_updated_timestamp: int = 20200202
    value: float = 10.0
    stderr: float = 0
    sample_size: float = 10
    issue: int = 20200202
    lag: int = 0
    missing_value: int = Nans.NOT_MISSING.value
    missing_stderr: int = Nans.NOT_MISSING.value
    missing_sample_size: int = Nans.NOT_MISSING.value

    def __str__(self):
        return f"""(
            '{self.source}',
            '{self.signal}',
            '{self.time_type}',
            '{self.geo_type}',
            {self.time_value},
            '{self.geo_value}',
            {self.value_updated_timestamp},
            {self.value},
            {self.stderr},
            {self.sample_size},
            {self.issue},
            {self.lag},
            {self.missing_value},
            {self.missing_stderr},
            {self.missing_sample_size}
            )"""

    @staticmethod
    def from_json(json: Dict[str, Any]) -> "CovidcastRow":
        return CovidcastRow(
            source=json["source"],
            signal=json["signal"],
            time_type=json["time_type"],
            geo_type=json["geo_type"],
            geo_value=json["geo_value"],
            issue=json["issue"],
            lag=json["lag"],
            value=json["value"],
            stderr=json["stderr"],
            sample_size=json["sample_size"],
            missing_value=json["missing_value"],
            missing_stderr=json["missing_stderr"],
            missing_sample_size=json["missing_sample_size"],
        )

    @property
    def signal_pair(self):
        return f"{self.source}:{self.signal}"

    @property
    def geo_pair(self):
        return f"{self.geo_type}:{self.geo_value}"

    @property
    def time_pair(self):
        return f"{self.time_type}:{self.time_value}"


class CovidcastEndpointTests(unittest.TestCase):
>>>>>>> dc02a64f
    """Tests the `covidcast/*` endpoint."""

    def localSetUp(self):
        """Perform per-test setup."""
        # reset the `covidcast_meta_cache` table (it should always have one row)
        self._db._cursor.execute('update covidcast_meta_cache set timestamp = 0, epidata = "[]"')

    def _fetch(self, endpoint="/", **params):
        # make the request
        response = requests.get(
            f"{BASE_URL}{endpoint}",
            params=params,
        )
        response.raise_for_status()
        return response.json()

    def test_basic(self):
        """Request a signal from the / endpoint."""

        rows = [self._make_placeholder_row(time_value=20200401 + i, value=i)[0] for i in range(10)]
        first = rows[0]
        self._insert_rows(rows)

        with self.subTest("validation"):
            out = self._fetch("/")
            self.assertEqual(out["result"], -1)

        with self.subTest("simple"):
            out = self._fetch("/", signal=first.signal_pair(), geo=first.geo_pair(), time="day:*")
            self.assertEqual(len(out["epidata"]), len(rows))

    def test_trend(self):
        """Request a signal from the /trend endpoint."""

        num_rows = 30
        rows = [self._make_placeholder_row(time_value=20200401 + i, value=i)[0] for i in range(num_rows)]
        first = rows[0]
        last = rows[-1]
        ref = rows[num_rows // 2]
        self._insert_rows(rows)

        out = self._fetch("/trend", signal=first.signal_pair(), geo=first.geo_pair(), date=last.time_value, window="20200401-20201212", basis=ref.time_value)

        self.assertEqual(out["result"], 1)
        self.assertEqual(len(out["epidata"]), 1)
        trend = out["epidata"][0]
        self.assertEqual(trend["geo_type"], last.geo_type)
        self.assertEqual(trend["geo_value"], last.geo_value)
        self.assertEqual(trend["signal_source"], last.source)
        self.assertEqual(trend["signal_signal"], last.signal)

        self.assertEqual(trend["date"], last.time_value)
        self.assertEqual(trend["value"], last.value)

        self.assertEqual(trend["basis_date"], ref.time_value)
        self.assertEqual(trend["basis_value"], ref.value)
        self.assertEqual(trend["basis_trend"], "increasing")

        self.assertEqual(trend["min_date"], first.time_value)
        self.assertEqual(trend["min_value"], first.value)
        self.assertEqual(trend["min_trend"], "increasing")
        self.assertEqual(trend["max_date"], last.time_value)
        self.assertEqual(trend["max_value"], last.value)
        self.assertEqual(trend["max_trend"], "steady")

    def test_trendseries(self):
        """Request a signal from the /trendseries endpoint."""

        num_rows = 3
        rows = [self._make_placeholder_row(time_value=20200401 + i, value=num_rows - i)[0] for i in range(num_rows)]
        first = rows[0]
        last = rows[-1]
        self._insert_rows(rows)

        out = self._fetch("/trendseries", signal=first.signal_pair(), geo=first.geo_pair(), date=last.time_value, window="20200401-20200410", basis=1)

        self.assertEqual(out["result"], 1)
        self.assertEqual(len(out["epidata"]), 3)
        trends = out["epidata"]

        def match_row(trend, row):
            self.assertEqual(trend["geo_type"], row.geo_type)
            self.assertEqual(trend["geo_value"], row.geo_value)
            self.assertEqual(trend["signal_source"], row.source)
            self.assertEqual(trend["signal_signal"], row.signal)

            self.assertEqual(trend["date"], row.time_value)
            self.assertEqual(trend["value"], row.value)

        with self.subTest("trend0"):
            trend = trends[0]
            match_row(trend, first)
            self.assertEqual(trend["basis_date"], None)
            self.assertEqual(trend["basis_value"], None)
            self.assertEqual(trend["basis_trend"], "unknown")

            self.assertEqual(trend["min_date"], last.time_value)
            self.assertEqual(trend["min_value"], last.value)
            self.assertEqual(trend["min_trend"], "increasing")
            self.assertEqual(trend["max_date"], first.time_value)
            self.assertEqual(trend["max_value"], first.value)
            self.assertEqual(trend["max_trend"], "steady")
        with self.subTest("trend1"):
            trend = trends[1]
            match_row(trend, rows[1])
            self.assertEqual(trend["basis_date"], first.time_value)
            self.assertEqual(trend["basis_value"], first.value)
            self.assertEqual(trend["basis_trend"], "decreasing")

            self.assertEqual(trend["min_date"], last.time_value)
            self.assertEqual(trend["min_value"], last.value)
            self.assertEqual(trend["min_trend"], "increasing")
            self.assertEqual(trend["max_date"], first.time_value)
            self.assertEqual(trend["max_value"], first.value)
            self.assertEqual(trend["max_trend"], "decreasing")

        with self.subTest("trend2"):
            trend = trends[2]
            match_row(trend, last)
            self.assertEqual(trend["basis_date"], rows[1].time_value)
            self.assertEqual(trend["basis_value"], rows[1].value)
            self.assertEqual(trend["basis_trend"], "decreasing")

            self.assertEqual(trend["min_date"], last.time_value)
            self.assertEqual(trend["min_value"], last.value)
            self.assertEqual(trend["min_trend"], "steady")
            self.assertEqual(trend["max_date"], first.time_value)
            self.assertEqual(trend["max_value"], first.value)
            self.assertEqual(trend["max_trend"], "decreasing")

    def test_correlation(self):
        """Request a signal from the /correlation endpoint."""

        num_rows = 30
        reference_rows = [self._make_placeholder_row(signal="ref", time_value=20200401 + i, value=i)[0] for i in range(num_rows)]
        first = reference_rows[0]
        self._insert_rows(reference_rows)
        other_rows = [self._make_placeholder_row(signal="other", time_value=20200401 + i, value=i)[0] for i in range(num_rows)]
        other = other_rows[0]
        self._insert_rows(other_rows)
        max_lag = 3

        out = self._fetch("/correlation", reference=first.signal_pair(), others=other.signal_pair(), geo=first.geo_pair(), window="20200401-20201212", lag=max_lag)
        self.assertEqual(out["result"], 1)
        df = pd.DataFrame(out["epidata"])
        self.assertEqual(len(df), max_lag * 2 + 1)  # -...0...+
        self.assertEqual(df["geo_type"].unique().tolist(), [first.geo_type])
        self.assertEqual(df["geo_value"].unique().tolist(), [first.geo_value])
        self.assertEqual(df["signal_source"].unique().tolist(), [other.source])
        self.assertEqual(df["signal_signal"].unique().tolist(), [other.signal])

        self.assertEqual(df["lag"].tolist(), list(range(-max_lag, max_lag + 1)))
        self.assertEqual(df["r2"].unique().tolist(), [1.0])
        self.assertEqual(df["slope"].unique().tolist(), [1.0])
        self.assertEqual(df["intercept"].tolist(), [3.0, 2.0, 1.0, 0.0, -1.0, -2.0, -3.0])
        self.assertEqual(df["samples"].tolist(), [num_rows - abs(l) for l in range(-max_lag, max_lag + 1)])

    def test_csv(self):
        """Request a signal from the /csv endpoint."""

        rows = [self._make_placeholder_row(time_value=20200401 + i, value=i)[0] for i in range(10)]
        first = rows[0]
        self._insert_rows(rows)

        response = requests.get(
            f"{BASE_URL}/csv",
            params=dict(signal=first.signal_pair(), start_day="2020-04-01", end_day="2020-12-12", geo_type=first.geo_type),
        )
        response.raise_for_status()
        out = response.text
        df = pd.read_csv(StringIO(out), index_col=0)
        self.assertEqual(df.shape, (len(rows), 10))
        self.assertEqual(list(df.columns), ["geo_value", "signal", "time_value", "issue", "lag", "value", "stderr", "sample_size", "geo_type", "data_source"])

    def test_backfill(self):
        """Request a signal from the /backfill endpoint."""

        num_rows = 10
        issue_0 = [self._make_placeholder_row(time_value=20200401 + i, value=i, sample_size=1, lag=0, issue=20200401 + i)[0] for i in range(num_rows)]
        issue_1 = [self._make_placeholder_row(time_value=20200401 + i, value=i + 1, sample_size=2, lag=1, issue=20200401 + i + 1)[0] for i in range(num_rows)]
        last_issue = [self._make_placeholder_row(time_value=20200401 + i, value=i + 2, sample_size=3, lag=2, issue=20200401 + i + 2)[0] for i in range(num_rows)] # <-- the latest issues
        self._insert_rows([*issue_0, *issue_1, *last_issue])
        first = issue_0[0]

        out = self._fetch("/backfill", signal=first.signal_pair(), geo=first.geo_pair(), time="day:20200401-20201212", anchor_lag=3)
        self.assertEqual(out["result"], 1)
        df = pd.DataFrame(out["epidata"])
        self.assertEqual(len(df), 3 * num_rows)  # num issues
        self.assertEqual(df["time_value"].unique().tolist(), [l.time_value for l in last_issue])

        # check first time point only
        df_t0 = df[df["time_value"] == first.time_value]
        self.assertEqual(len(df_t0), 3)  # num issues
        self.assertEqual(df_t0["issue"].tolist(), [issue_0[0].issue, issue_1[0].issue, last_issue[0].issue])
        self.assertEqual(df_t0["value"].tolist(), [issue_0[0].value, issue_1[0].value, last_issue[0].value])
        self.assertEqual(df_t0["sample_size"].tolist(), [issue_0[0].sample_size, issue_1[0].sample_size, last_issue[0].sample_size])
        self.assertEqual(df_t0["value_rel_change"].astype("str").tolist(), ["nan", "1.0", "1.0"])
        self.assertEqual(df_t0["sample_size_rel_change"].astype("str").tolist(), ["nan", "1.0", "0.5"])  #
        self.assertEqual(df_t0["is_anchor"].tolist(), [False, False, True])
        self.assertEqual(df_t0["value_completeness"].tolist(), [0 / 2, 1 / 2, 2 / 2])  # total 2, given 0,1,2
        self.assertEqual(df_t0["sample_size_completeness"].tolist(), [1 / 3, 2 / 3, 3 / 3])  # total 2, given 0,1,2

    def test_meta(self):
        """Request a signal from the /meta endpoint."""

        num_rows = 10
        rows = [self._make_placeholder_row(time_value=20200401 + i, value=i, source="fb-survey", signal="smoothed_cli")[0] for i in range(num_rows)]
        self._insert_rows(rows)
        first = rows[0]
        last = rows[-1]

        update_cache(args=None)

        with self.subTest("plain"):
            out = self._fetch("/meta")
            self.assertEqual(len(out), 1)
            data_source = out[0]
            self.assertEqual(data_source["source"], first.source)
            self.assertEqual(len(data_source["signals"]), 1)
            stats = data_source["signals"][0]
            self.assertEqual(stats["source"], first.source)
            self.assertEqual(stats["signal"], first.signal)
            self.assertEqual(stats["min_time"], first.time_value)
            self.assertEqual(stats["max_time"], last.time_value)
            self.assertEqual(stats["max_issue"], max(d.issue for d in rows))
            self.assertTrue(first.geo_type in stats["geo_types"])
            stats_g = stats["geo_types"][first.geo_type]
            self.assertEqual(stats_g["min"], first.value)
            self.assertEqual(stats_g["max"], last.value)
            self.assertEqual(stats_g["mean"], sum(r.value for r in rows) / len(rows))

        with self.subTest("filtered"):
            out = self._fetch("/meta", signal=f"{first.source}:*")
            self.assertEqual(len(out), 1)
            data_source = out[0]
            self.assertEqual(data_source["source"], first.source)
            self.assertEqual(len(data_source["signals"]), 1)
            stats = data_source["signals"][0]
            self.assertEqual(stats["source"], first.source)
            out = self._fetch("/meta", signal=f"{first.source}:X")
            self.assertEqual(len(out), 0)

    def test_coverage(self):
        """Request a signal from the /coverage endpoint."""

        num_geos_per_date = [10, 20, 30, 40, 44]
        dates = [20200401 + i for i in range(len(num_geos_per_date))]
        rows = [self._make_placeholder_row(time_value=dates[i], value=i, geo_value=str(geo_value))[0] for i, num_geo in enumerate(num_geos_per_date) for geo_value in range(num_geo)]
        self._insert_rows(rows)
        first = rows[0]

        with self.subTest("default"):
            out = self._fetch("/coverage", signal=first.signal_pair(), geo_type=first.geo_type, latest=dates[-1], format="json")
            self.assertEqual(len(out), len(num_geos_per_date))
            self.assertEqual([o["time_value"] for o in out], dates)
            self.assertEqual([o["count"] for o in out], num_geos_per_date)

        with self.subTest("specify window"):
            out = self._fetch("/coverage", signal=first.signal_pair(), geo_type=first.geo_type, window=f"{dates[0]}-{dates[1]}", format="json")
            self.assertEqual(len(out), 2)
            self.assertEqual([o["time_value"] for o in out], dates[:2])
            self.assertEqual([o["count"] for o in out], num_geos_per_date[:2])

        with self.subTest("invalid geo_type"):
            out = self._fetch("/coverage", signal=first.signal_pair(), geo_type="doesnt_exist", format="json")
            self.assertEqual(len(out), 0)<|MERGE_RESOLUTION|>--- conflicted
+++ resolved
@@ -23,81 +23,8 @@
 BASE_URL = "http://delphi_web_epidata/epidata/covidcast"
 
 
-<<<<<<< HEAD
 class CovidcastEndpointTests(CovidcastBase):
-=======
-@dataclass
-class CovidcastRow:
-    # TODO in https://github.com/cmu-delphi/delphi-epidata/issues/897
-    # this heavily resembles delphi.epidata.acquisition.covidcast.database.CovidcastRow and should be refactored out
-    source: str = "src"
-    signal: str = "sig"
-    time_type: str = "day"
-    geo_type: str = "county"
-    time_value: int = 20200411
-    geo_value: str = "01234"
-    value_updated_timestamp: int = 20200202
-    value: float = 10.0
-    stderr: float = 0
-    sample_size: float = 10
-    issue: int = 20200202
-    lag: int = 0
-    missing_value: int = Nans.NOT_MISSING.value
-    missing_stderr: int = Nans.NOT_MISSING.value
-    missing_sample_size: int = Nans.NOT_MISSING.value
-
-    def __str__(self):
-        return f"""(
-            '{self.source}',
-            '{self.signal}',
-            '{self.time_type}',
-            '{self.geo_type}',
-            {self.time_value},
-            '{self.geo_value}',
-            {self.value_updated_timestamp},
-            {self.value},
-            {self.stderr},
-            {self.sample_size},
-            {self.issue},
-            {self.lag},
-            {self.missing_value},
-            {self.missing_stderr},
-            {self.missing_sample_size}
-            )"""
-
-    @staticmethod
-    def from_json(json: Dict[str, Any]) -> "CovidcastRow":
-        return CovidcastRow(
-            source=json["source"],
-            signal=json["signal"],
-            time_type=json["time_type"],
-            geo_type=json["geo_type"],
-            geo_value=json["geo_value"],
-            issue=json["issue"],
-            lag=json["lag"],
-            value=json["value"],
-            stderr=json["stderr"],
-            sample_size=json["sample_size"],
-            missing_value=json["missing_value"],
-            missing_stderr=json["missing_stderr"],
-            missing_sample_size=json["missing_sample_size"],
-        )
-
-    @property
-    def signal_pair(self):
-        return f"{self.source}:{self.signal}"
-
-    @property
-    def geo_pair(self):
-        return f"{self.geo_type}:{self.geo_value}"
-
-    @property
-    def time_pair(self):
-        return f"{self.time_type}:{self.time_value}"
-
-
-class CovidcastEndpointTests(unittest.TestCase):
->>>>>>> dc02a64f
+
     """Tests the `covidcast/*` endpoint."""
 
     def localSetUp(self):

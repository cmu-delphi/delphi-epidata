"""Integration tests for the custom `covidcast/*` endpoints."""

# standard library
from copy import copy
from itertools import accumulate, chain
from typing import Iterable, List, Sequence
import unittest
from io import StringIO

# third party
import mysql.connector
from more_itertools import interleave_longest, windowed
import requests
import pandas as pd

from delphi.epidata.acquisition.covidcast.covidcast_meta_cache_updater import main as update_cache
<<<<<<< HEAD
from delphi.epidata.acquisition.covidcast.database import Database
from delphi.epidata.acquisition.covidcast.covidcast_row import CovidcastRow, CovidcastRows, set_df_dtypes
=======

from delphi.epidata.acquisition.covidcast.database import Database
from delphi.epidata.acquisition.covidcast.test_utils import CovidcastBase
>>>>>>> 2e49339d

# use the local instance of the Epidata API
BASE_URL = "http://delphi_web_epidata/epidata/covidcast"
BASE_URL_OLD = "http://delphi_web_epidata/epidata/api.php"


<<<<<<< HEAD
def _read_csv(txt: str) -> pd.DataFrame:
    df = pd.read_csv(StringIO(txt), index_col=0).rename(columns={"data_source": "source"})
    df.time_value = pd.to_datetime(df.time_value).dt.strftime("%Y%m%d").astype(int)
    df.issue = pd.to_datetime(df.issue).dt.strftime("%Y%m%d").astype(int)
    df = set_df_dtypes(df, CovidcastRows()._DTYPES)
    df.geo_value = df.geo_value.str.zfill(5)
    return df

class CovidcastEndpointTests(unittest.TestCase):
=======
class CovidcastEndpointTests(CovidcastBase):

>>>>>>> 2e49339d
    """Tests the `covidcast/*` endpoint."""

    def localSetUp(self):
        """Perform per-test setup."""
<<<<<<< HEAD

        # connect to the database and clear the tables
        cnx = mysql.connector.connect(user="user", password="pass", host="delphi_database_epidata", database="covid")
        cur = cnx.cursor()

        # clear all tables
        cur.execute("truncate table signal_load")
        cur.execute("truncate table signal_history")
        cur.execute("truncate table signal_latest")
        cur.execute("truncate table geo_dim")
        cur.execute("truncate table signal_dim")
        # reset the `covidcast_meta_cache` table (it should always have one row)
        cur.execute('update covidcast_meta_cache set timestamp = 0, epidata = "[]"')

        cnx.commit()
        cur.close()

        # make connection and cursor available to the Database object
        self._db = Database()
        self._db._connection = cnx
        self._db._cursor = cnx.cursor()

    def tearDown(self):
        """Perform per-test teardown."""
        self._db._cursor.close()
        self._db._connection.close()

    def _insert_rows(self, rows: Iterable[CovidcastRow]):
        self._db.insert_or_update_bulk(rows)
        self._db.run_dbjobs()
        self._db._connection.commit()
        return rows
=======
        # reset the `covidcast_meta_cache` table (it should always have one row)
        self._db._cursor.execute('update covidcast_meta_cache set timestamp = 0, epidata = "[]"')
>>>>>>> 2e49339d

    def _fetch(self, endpoint="/", is_compatibility=False, **params):
        # make the request
        if is_compatibility:
            url = BASE_URL_OLD
            params.setdefault("endpoint", "covidcast")
            if params.get("source"):
                params.setdefault("data_source", params.get("source"))
        else:
            url = f"{BASE_URL}{endpoint}"
        response = requests.get(url, params=params)
        response.raise_for_status()
        return response.json()

    def _diff_rows(self, rows: Sequence[float]):
        return [float(x - y) if x is not None and y is not None else None for x, y in zip(rows[1:], rows[:-1])]

    def _smooth_rows(self, rows: Sequence[float]):
        return [sum(e)/len(e) if None not in e else None for e in windowed(rows, 7)]

    def test_basic(self):
        """Request a signal from the / endpoint."""

        rows = [self._make_placeholder_row(time_value=20200401 + i, value=i)[0] for i in range(10)]
        first = rows[0]
        self._insert_rows(rows)

        with self.subTest("validation"):
            out = self._fetch("/")
            self.assertEqual(out["result"], -1)

        with self.subTest("simple"):
            out = self._fetch("/", signal=first.signal_pair(), geo=first.geo_pair(), time="day:*")
            self.assertEqual(len(out["epidata"]), len(rows))

        with self.subTest("unknown signal"):
            rows = [CovidcastRow(source="jhu-csse", signal="confirmed_unknown", time_value=20200401 + i, value=i) for i in range(10)]
            first = rows[0]
            self._insert_rows(rows)

            out = self._fetch("/", signal="jhu-csse:confirmed_unknown", geo=first.geo_pair, time="day:*")
            out_values = [row["value"] for row in out["epidata"]]
            expected_values = [float(row.value) for row in rows]
            self.assertEqual(out_values, expected_values)

    def test_derived_signals(self):
        time_value_pairs = [(20200401 + i, i ** 2) for i in range(10)]
        rows01 = [CovidcastRow(source="jhu-csse", signal="confirmed_cumulative_num", time_value=time_value, value=value, geo_value="01") for time_value, value in time_value_pairs]
        rows02 = [CovidcastRow(source="jhu-csse", signal="confirmed_cumulative_num", time_value=time_value, value=2 * value, geo_value="02") for time_value, value in time_value_pairs]
        first = rows01[0]
        self._insert_rows(rows01 + rows02)

        with self.subTest("diffed signal"):
            out = self._fetch("/", signal="jhu-csse:confirmed_incidence_num", geo=first.geo_pair, time="day:*")
            assert out['result'] == -2
            out = self._fetch("/", signal="jhu-csse:confirmed_incidence_num", geo=first.geo_pair, time="day:20200401-20200410")
            out_values = [row["value"] for row in out["epidata"]]
            values = [value for _, value in time_value_pairs]
            expected_values = self._diff_rows(values)
            self.assertAlmostEqual(out_values, expected_values)

        with self.subTest("diffed signal, multiple geos"):
            out = self._fetch("/", signal="jhu-csse:confirmed_incidence_num", geo="county:01,02", time="day:20200401-20200410")
            out_values = [row["value"] for row in out["epidata"]]
            values1 = [value for _, value in time_value_pairs]
            values2 = [2 * value for _, value in time_value_pairs]
            expected_values = self._diff_rows(values1) + self._diff_rows(values2)
            self.assertAlmostEqual(out_values, expected_values)

        with self.subTest("diffed signal, multiple geos using geo:*"):
            out = self._fetch("/", signal="jhu-csse:confirmed_incidence_num", geo="county:*", time="day:20200401-20200410")
            values1 = [value for _, value in time_value_pairs]
            values2 = [2 * value for _, value in time_value_pairs]
            expected_values = self._diff_rows(values1) + self._diff_rows(values2)
            self.assertAlmostEqual(out_values, expected_values)

        with self.subTest("smooth diffed signal"):
            out = self._fetch("/", signal="jhu-csse:confirmed_7dav_incidence_num", geo=first.geo_pair, time="day:20200401-20200410")
            out_values = [row["value"] for row in out["epidata"]]
            values = [value for _, value in time_value_pairs]
            expected_values = self._smooth_rows(self._diff_rows(values))
            self.assertAlmostEqual(out_values, expected_values)

        with self.subTest("diffed signal and smoothed signal in one request"):
            out = self._fetch("/", signal="jhu-csse:confirmed_incidence_num;jhu-csse:confirmed_7dav_incidence_num", geo=first.geo_pair, time="day:20200401-20200410")
            out_values = [row["value"] for row in out["epidata"]]
            values = [value for _, value in time_value_pairs]
            expected_diff = self._diff_rows(values)
            expected_smoothed = self._smooth_rows(expected_diff)
            expected_values = list(interleave_longest(expected_smoothed, expected_diff))
            self.assertAlmostEqual(out_values, expected_values)

        time_value_pairs = [(20200401 + i, i ** 2) for i in chain(range(10), range(15, 20))]
        rows = [CovidcastRow(source="jhu-csse", signal="confirmed_cumulative_num", geo_value="03", time_value=time_value, value=value) for time_value, value in time_value_pairs]
        first = rows[0]
        self._insert_rows(rows)

        with self.subTest("diffing with a time gap"):
            # should fetch 1 extra day
            out = self._fetch("/", signal="jhu-csse:confirmed_incidence_num", geo=first.geo_pair, time="day:20200401-20200420")
            out_values = [row["value"] for row in out["epidata"]]
            values = [value for _, value in time_value_pairs][:10] + [None] * 5 + [value for _, value in time_value_pairs][10:]
            expected_values = self._diff_rows(values)
            self.assertAlmostEqual(out_values, expected_values)

        with self.subTest("smoothing and diffing with a time gap"):
            # should fetch 1 extra day
            out = self._fetch("/", signal="jhu-csse:confirmed_7dav_incidence_num", geo=first.geo_pair, time="day:20200401-20200420")
            out_values = [row["value"] for row in out["epidata"]]
            values = [value for _, value in time_value_pairs][:10] + [None] * 5 + [value for _, value in time_value_pairs][10:]
            expected_values = self._smooth_rows(self._diff_rows(values))
            self.assertAlmostEqual(out_values, expected_values)

    def test_compatibility(self):
        """Request at the /api.php endpoint."""
        rows = [CovidcastRow(source="src", signal="sig", time_value=20200401 + i, value=i) for i in range(10)]
        first = rows[0]
        self._insert_rows(rows)

        with self.subTest("simple"):
            out = self._fetch(is_compatibility=True, source=first.source, signal=first.signal, geo=first.geo_pair, time="day:*")
            self.assertEqual(len(out["epidata"]), len(rows))

    def _diff_covidcast_rows(self, rows: List[CovidcastRow]) -> List[CovidcastRow]:
        new_rows = list()
        for x, y in zip(rows[1:], rows[:-1]):
            new_row = copy(x)
            new_row.value = x.value - y.value
            new_rows.append(new_row)
        return new_rows

    def test_trend(self):
        """Request a signal from the /trend endpoint."""

        num_rows = 30
        rows = [self._make_placeholder_row(time_value=20200401 + i, value=i)[0] for i in range(num_rows)]
        first = rows[0]
        last = rows[-1]
        ref = rows[num_rows // 2]
        self._insert_rows(rows)

<<<<<<< HEAD
        with self.subTest("no server-side compute"):
            out = self._fetch("/trend", signal=first.signal_pair, geo=first.geo_pair, date=last.time_value, window="20200401-20201212", basis=ref.time_value)

            self.assertEqual(out["result"], 1)
            self.assertEqual(len(out["epidata"]), 1)
            trend = out["epidata"][0]
            self.assertEqual(trend["geo_type"], last.geo_type)
            self.assertEqual(trend["geo_value"], last.geo_value)
            self.assertEqual(trend["signal_source"], last.source)
            self.assertEqual(trend["signal_signal"], last.signal)

            self.assertEqual(trend["date"], last.time_value)
            self.assertEqual(trend["value"], last.value)

            self.assertEqual(trend["basis_date"], ref.time_value)
            self.assertEqual(trend["basis_value"], ref.value)
            self.assertEqual(trend["basis_trend"], "increasing")

            self.assertEqual(trend["min_date"], first.time_value)
            self.assertEqual(trend["min_value"], first.value)
            self.assertEqual(trend["min_trend"], "increasing")
            self.assertEqual(trend["max_date"], last.time_value)
            self.assertEqual(trend["max_value"], last.value)
            self.assertEqual(trend["max_trend"], "steady")

        num_rows = 30
        time_value_pairs = [(20200331, 0)] + [(20200401 + i, v) for i, v in enumerate(accumulate(range(num_rows)))]
        rows = [CovidcastRow(source="jhu-csse", signal="confirmed_cumulative_num", time_value=t, value=v) for t, v in time_value_pairs]
        self._insert_rows(rows)
        diffed_rows = self._diff_covidcast_rows(rows)
        for row in diffed_rows:
            row.signal = "confirmed_incidence_num"
        first = diffed_rows[0]
        last = diffed_rows[-1]
        ref = diffed_rows[num_rows // 2]
        with self.subTest("use server-side compute"):
            out = self._fetch("/trend", signal="jhu-csse:confirmed_incidence_num", geo=first.geo_pair, date=last.time_value, window="20200401-20201212", basis=ref.time_value)

            self.assertEqual(out["result"], 1)
            self.assertEqual(len(out["epidata"]), 1)
            trend = out["epidata"][0]
            self.assertEqual(trend["geo_type"], last.geo_type)
            self.assertEqual(trend["geo_value"], last.geo_value)
            self.assertEqual(trend["signal_source"], last.source)
            self.assertEqual(trend["signal_signal"], last.signal)

            self.assertEqual(trend["date"], last.time_value)
            self.assertEqual(trend["value"], last.value)

            self.assertEqual(trend["basis_date"], ref.time_value)
            self.assertEqual(trend["basis_value"], ref.value)
            self.assertEqual(trend["basis_trend"], "increasing")

            self.assertEqual(trend["min_date"], first.time_value)
            self.assertEqual(trend["min_value"], first.value)
            self.assertEqual(trend["min_trend"], "increasing")
            self.assertEqual(trend["max_date"], last.time_value)
            self.assertEqual(trend["max_value"], last.value)
            self.assertEqual(trend["max_trend"], "steady")
=======
        out = self._fetch("/trend", signal=first.signal_pair(), geo=first.geo_pair(), date=last.time_value, window="20200401-20201212", basis=ref.time_value)
>>>>>>> 2e49339d


    def test_trendseries(self):
        """Request a signal from the /trendseries endpoint."""

        num_rows = 3
        rows = [self._make_placeholder_row(time_value=20200401 + i, value=num_rows - i)[0] for i in range(num_rows)]
        first = rows[0]
        last = rows[-1]
        self._insert_rows(rows)

        out = self._fetch("/trendseries", signal=first.signal_pair(), geo=first.geo_pair(), date=last.time_value, window="20200401-20200410", basis=1)

        self.assertEqual(out["result"], 1)
        self.assertEqual(len(out["epidata"]), 3)
        trends = out["epidata"]

        def match_row(trend, row):
            self.assertEqual(trend["geo_type"], row.geo_type)
            self.assertEqual(trend["geo_value"], row.geo_value)
            self.assertEqual(trend["signal_source"], row.source)
            self.assertEqual(trend["signal_signal"], row.signal)

            self.assertEqual(trend["date"], row.time_value)
            self.assertEqual(trend["value"], row.value)

        with self.subTest("trend0"):
            trend = trends[0]
            match_row(trend, first)
            self.assertEqual(trend["basis_date"], None)
            self.assertEqual(trend["basis_value"], None)
            self.assertEqual(trend["basis_trend"], "unknown")

            self.assertEqual(trend["min_date"], last.time_value)
            self.assertEqual(trend["min_value"], last.value)
            self.assertEqual(trend["min_trend"], "increasing")
            self.assertEqual(trend["max_date"], first.time_value)
            self.assertEqual(trend["max_value"], first.value)
            self.assertEqual(trend["max_trend"], "steady")

        with self.subTest("trend1"):
            trend = trends[1]
            match_row(trend, rows[1])
            self.assertEqual(trend["basis_date"], first.time_value)
            self.assertEqual(trend["basis_value"], first.value)
            self.assertEqual(trend["basis_trend"], "decreasing")

            self.assertEqual(trend["min_date"], last.time_value)
            self.assertEqual(trend["min_value"], last.value)
            self.assertEqual(trend["min_trend"], "increasing")
            self.assertEqual(trend["max_date"], first.time_value)
            self.assertEqual(trend["max_value"], first.value)
            self.assertEqual(trend["max_trend"], "decreasing")

        with self.subTest("trend2"):
            trend = trends[2]
            match_row(trend, last)
            self.assertEqual(trend["basis_date"], rows[1].time_value)
            self.assertEqual(trend["basis_value"], rows[1].value)
            self.assertEqual(trend["basis_trend"], "decreasing")

            self.assertEqual(trend["min_date"], last.time_value)
            self.assertEqual(trend["min_value"], last.value)
            self.assertEqual(trend["min_trend"], "steady")
            self.assertEqual(trend["max_date"], first.time_value)
            self.assertEqual(trend["max_value"], first.value)
            self.assertEqual(trend["max_trend"], "decreasing")

        num_rows = 3
        time_value_pairs = [(20200331, 0)] + [(20200401 + i, v) for i, v in enumerate(accumulate([num_rows - i for i in range(num_rows)]))]
        rows = [CovidcastRow(source="jhu-csse", signal="confirmed_cumulative_num", time_value=t, value=v) for t, v in time_value_pairs]
        self._insert_rows(rows)
        diffed_rows = self._diff_covidcast_rows(rows)
        for row in diffed_rows:
            row.signal = "confirmed_incidence_num"
        first = diffed_rows[0]
        last = diffed_rows[-1]

        out = self._fetch("/trendseries", signal="jhu-csse:confirmed_incidence_num", geo=first.geo_pair, date=last.time_value, window="20200401-20200410", basis=1)

        self.assertEqual(out["result"], 1)
        self.assertEqual(len(out["epidata"]), 3)
        trends = out["epidata"]

        with self.subTest("trend0, server-side compute"):
            trend = trends[0]
            match_row(trend, first)
            self.assertEqual(trend["basis_date"], None)
            self.assertEqual(trend["basis_value"], None)
            self.assertEqual(trend["basis_trend"], "unknown")

            self.assertEqual(trend["min_date"], last.time_value)
            self.assertEqual(trend["min_value"], last.value)
            self.assertEqual(trend["min_trend"], "increasing")
            self.assertEqual(trend["max_date"], first.time_value)
            self.assertEqual(trend["max_value"], first.value)
            self.assertEqual(trend["max_trend"], "steady")

        with self.subTest("trend1"):
            trend = trends[1]
            match_row(trend, diffed_rows[1])
            self.assertEqual(trend["basis_date"], first.time_value)
            self.assertEqual(trend["basis_value"], first.value)
            self.assertEqual(trend["basis_trend"], "decreasing")

            self.assertEqual(trend["min_date"], last.time_value)
            self.assertEqual(trend["min_value"], last.value)
            self.assertEqual(trend["min_trend"], "increasing")
            self.assertEqual(trend["max_date"], first.time_value)
            self.assertEqual(trend["max_value"], first.value)
            self.assertEqual(trend["max_trend"], "decreasing")

        with self.subTest("trend2"):
            trend = trends[2]
            match_row(trend, last)
            self.assertEqual(trend["basis_date"], diffed_rows[1].time_value)
            self.assertEqual(trend["basis_value"], diffed_rows[1].value)
            self.assertEqual(trend["basis_trend"], "decreasing")

            self.assertEqual(trend["min_date"], last.time_value)
            self.assertEqual(trend["min_value"], last.value)
            self.assertEqual(trend["min_trend"], "steady")
            self.assertEqual(trend["max_date"], first.time_value)
            self.assertEqual(trend["max_value"], first.value)
            self.assertEqual(trend["max_trend"], "decreasing")


    def test_correlation(self):
        """Request a signal from the /correlation endpoint."""

        num_rows = 30
        reference_rows = [self._make_placeholder_row(signal="ref", time_value=20200401 + i, value=i)[0] for i in range(num_rows)]
        first = reference_rows[0]
        self._insert_rows(reference_rows)
        other_rows = [self._make_placeholder_row(signal="other", time_value=20200401 + i, value=i)[0] for i in range(num_rows)]
        other = other_rows[0]
        self._insert_rows(other_rows)
        max_lag = 3

        out = self._fetch("/correlation", reference=first.signal_pair(), others=other.signal_pair(), geo=first.geo_pair(), window="20200401-20201212", lag=max_lag)
        self.assertEqual(out["result"], 1)
        df = pd.DataFrame(out["epidata"])
        self.assertEqual(len(df), max_lag * 2 + 1)  # -...0...+
        self.assertEqual(df["geo_type"].unique().tolist(), [first.geo_type])
        self.assertEqual(df["geo_value"].unique().tolist(), [first.geo_value])
        self.assertEqual(df["signal_source"].unique().tolist(), [other.source])
        self.assertEqual(df["signal_signal"].unique().tolist(), [other.signal])

        self.assertEqual(df["lag"].tolist(), list(range(-max_lag, max_lag + 1)))
        self.assertEqual(df["r2"].unique().tolist(), [1.0])
        self.assertEqual(df["slope"].unique().tolist(), [1.0])
        self.assertEqual(df["intercept"].tolist(), [3.0, 2.0, 1.0, 0.0, -1.0, -2.0, -3.0])
        self.assertEqual(df["samples"].tolist(), [num_rows - abs(l) for l in range(-max_lag, max_lag + 1)])

    def test_csv(self):
        """Request a signal from the /csv endpoint."""

<<<<<<< HEAD
        expected_columns = ["geo_value", "signal", "time_value", "issue", "lag", "value", "stderr", "sample_size", "geo_type", "data_source"]
        data = CovidcastRows.from_args(
            time_value=pd.date_range("2020-04-01", "2020-04-10"),
            value=range(10)
=======
        rows = [self._make_placeholder_row(time_value=20200401 + i, value=i)[0] for i in range(10)]
        first = rows[0]
        self._insert_rows(rows)

        response = requests.get(
            f"{BASE_URL}/csv",
            params=dict(signal=first.signal_pair(), start_day="2020-04-01", end_day="2020-12-12", geo_type=first.geo_type),
>>>>>>> 2e49339d
        )
        self._insert_rows(data.rows)
        first = data.rows[0]
        with self.subTest("no server-side compute"):
            response = requests.get(
                f"{BASE_URL}/csv",
                params=dict(signal=first.signal_pair, start_day="2020-04-01", end_day="2020-04-10", geo_type=first.geo_type),
            )
            response.raise_for_status()
            out = response.text
            df = pd.read_csv(StringIO(out), index_col=0)

            self.assertEqual(df.shape, (len(data.rows), 10))
            self.assertEqual(list(df.columns), expected_columns)

        data = CovidcastRows.from_args(
            source=["jhu-csse"] * 11,
            signal=["confirmed_cumulative_num"] * 11,
            time_value=pd.date_range("2020-03-31", "2020-04-10"),
            value=accumulate(range(11)),
        )
        self._insert_rows(data.rows)
        first = data.rows[0]
        with self.subTest("use server-side compute"):
            response = requests.get(
                f"{BASE_URL}/csv",
                params=dict(signal="jhu-csse:confirmed_cumulative_num", start_day="2020-04-01", end_day="2020-04-10", geo_type=first.geo_type),
            )
            response.raise_for_status()
            df = _read_csv(response.text)
            expected_df = CovidcastRows.from_args(
                source=["jhu-csse"] * 10,
                signal=["confirmed_cumulative_num"] * 10,
                time_value=pd.date_range("2020-04-01", "2020-04-10"),
                value=list(accumulate(range(11)))[1:],
            ).api_row_df[df.columns]
            pd.testing.assert_frame_equal(df, expected_df)

            response = requests.get(
                f"{BASE_URL}/csv",
                params=dict(signal="jhu-csse:confirmed_incidence_num", start_day="2020-04-01", end_day="2020-04-10", geo_type=first.geo_type),
            )
            response.raise_for_status()
            df_diffed = _read_csv(response.text)
            expected_df = CovidcastRows.from_args(
                source=["jhu-csse"] * 10,
                signal=["confirmed_incidence_num"] * 10,
                time_value=pd.date_range("2020-04-01", "2020-04-10"),
                value=range(1, 11),
                stderr=[None] * 10,
                sample_size=[None] * 10
            ).api_row_df[df_diffed.columns]
            pd.testing.assert_frame_equal(df_diffed, expected_df)

    def test_backfill(self):
        """Request a signal from the /backfill endpoint."""

        num_rows = 10
<<<<<<< HEAD
        issue_0 = [CovidcastRow(time_value=20200401 + i, value=i, sample_size=1, lag=0, issue=20200401 + i) for i in range(num_rows)]
        issue_1 = [CovidcastRow(time_value=20200401 + i, value=i + 1, sample_size=2, lag=1, issue=20200401 + i + 1) for i in range(num_rows)]
        last_issue = [CovidcastRow(time_value=20200401 + i, value=i + 2, sample_size=3, lag=2, issue=20200401 + i + 2) for i in range(num_rows)] # <-- the latest issues
=======
        issue_0 = [self._make_placeholder_row(time_value=20200401 + i, value=i, sample_size=1, lag=0, issue=20200401 + i)[0] for i in range(num_rows)]
        issue_1 = [self._make_placeholder_row(time_value=20200401 + i, value=i + 1, sample_size=2, lag=1, issue=20200401 + i + 1)[0] for i in range(num_rows)]
        last_issue = [self._make_placeholder_row(time_value=20200401 + i, value=i + 2, sample_size=3, lag=2, issue=20200401 + i + 2)[0] for i in range(num_rows)] # <-- the latest issues
>>>>>>> 2e49339d
        self._insert_rows([*issue_0, *issue_1, *last_issue])
        first = issue_0[0]

        out = self._fetch("/backfill", signal=first.signal_pair(), geo=first.geo_pair(), time="day:20200401-20201212", anchor_lag=3)
        self.assertEqual(out["result"], 1)
        df = pd.DataFrame(out["epidata"])
        self.assertEqual(len(df), 3 * num_rows)  # num issues
        self.assertEqual(df["time_value"].unique().tolist(), [l.time_value for l in last_issue])

        # check first time point only
        df_t0 = df[df["time_value"] == first.time_value]
        self.assertEqual(len(df_t0), 3)  # num issues
        self.assertEqual(df_t0["issue"].tolist(), [issue_0[0].issue, issue_1[0].issue, last_issue[0].issue])
        self.assertEqual(df_t0["value"].tolist(), [issue_0[0].value, issue_1[0].value, last_issue[0].value])
        self.assertEqual(df_t0["sample_size"].tolist(), [issue_0[0].sample_size, issue_1[0].sample_size, last_issue[0].sample_size])
        self.assertEqual(df_t0["value_rel_change"].astype("str").tolist(), ["nan", "1.0", "1.0"])
        self.assertEqual(df_t0["sample_size_rel_change"].astype("str").tolist(), ["nan", "1.0", "0.5"])  #
        self.assertEqual(df_t0["is_anchor"].tolist(), [False, False, True])
        self.assertEqual(df_t0["value_completeness"].tolist(), [0 / 2, 1 / 2, 2 / 2])  # total 2, given 0,1,2
        self.assertEqual(df_t0["sample_size_completeness"].tolist(), [1 / 3, 2 / 3, 3 / 3])  # total 2, given 0,1,2

    def test_meta(self):
        """Request a signal from the /meta endpoint."""

        num_rows = 10
        rows = [self._make_placeholder_row(time_value=20200401 + i, value=i, source="fb-survey", signal="smoothed_cli")[0] for i in range(num_rows)]
        self._insert_rows(rows)
        first = rows[0]
        last = rows[-1]

        update_cache(args=None)

        with self.subTest("plain"):
            out = self._fetch("/meta")
            self.assertEqual(len(out), 1)
            data_source = out[0]
            self.assertEqual(data_source["source"], first.source)
            self.assertEqual(len(data_source["signals"]), 1)
            stats = data_source["signals"][0]
            self.assertEqual(stats["source"], first.source)
            self.assertEqual(stats["signal"], first.signal)
            self.assertEqual(stats["min_time"], first.time_value)
            self.assertEqual(stats["max_time"], last.time_value)
            self.assertEqual(stats["max_issue"], max(d.issue for d in rows))
            self.assertTrue(first.geo_type in stats["geo_types"])
            stats_g = stats["geo_types"][first.geo_type]
            self.assertEqual(stats_g["min"], first.value)
            self.assertEqual(stats_g["max"], last.value)
            self.assertEqual(stats_g["mean"], sum(r.value for r in rows) / len(rows))

        with self.subTest("filtered"):
            out = self._fetch("/meta", signal=f"{first.source}:*")
            self.assertEqual(len(out), 1)
            data_source = out[0]
            self.assertEqual(data_source["source"], first.source)
            self.assertEqual(len(data_source["signals"]), 1)
            stats = data_source["signals"][0]
            self.assertEqual(stats["source"], first.source)
            out = self._fetch("/meta", signal=f"{first.source}:X")
            self.assertEqual(len(out), 0)

    def test_coverage(self):
        """Request a signal from the /coverage endpoint."""

        num_geos_per_date = [10, 20, 30, 40, 44]
        dates = [20200401 + i for i in range(len(num_geos_per_date))]
        rows = [self._make_placeholder_row(time_value=dates[i], value=i, geo_value=str(geo_value))[0] for i, num_geo in enumerate(num_geos_per_date) for geo_value in range(num_geo)]
        self._insert_rows(rows)
        first = rows[0]

        with self.subTest("default"):
            out = self._fetch("/coverage", signal=first.signal_pair(), geo_type=first.geo_type, latest=dates[-1], format="json")
            self.assertEqual(len(out), len(num_geos_per_date))
            self.assertEqual([o["time_value"] for o in out], dates)
            self.assertEqual([o["count"] for o in out], num_geos_per_date)

        with self.subTest("specify window"):
            out = self._fetch("/coverage", signal=first.signal_pair(), geo_type=first.geo_type, window=f"{dates[0]}-{dates[1]}", format="json")
            self.assertEqual(len(out), 2)
            self.assertEqual([o["time_value"] for o in out], dates[:2])
            self.assertEqual([o["count"] for o in out], num_geos_per_date[:2])

        with self.subTest("invalid geo_type"):
            out = self._fetch("/coverage", signal=first.signal_pair(), geo_type="doesnt_exist", format="json")
            self.assertEqual(len(out), 0)<|MERGE_RESOLUTION|>--- conflicted
+++ resolved
@@ -14,21 +14,15 @@
 import pandas as pd
 
 from delphi.epidata.acquisition.covidcast.covidcast_meta_cache_updater import main as update_cache
-<<<<<<< HEAD
-from delphi.epidata.acquisition.covidcast.database import Database
-from delphi.epidata.acquisition.covidcast.covidcast_row import CovidcastRow, CovidcastRows, set_df_dtypes
-=======
-
 from delphi.epidata.acquisition.covidcast.database import Database
 from delphi.epidata.acquisition.covidcast.test_utils import CovidcastBase
->>>>>>> 2e49339d
+from delphi.epidata.acquisition.covidcast.covidcast_row import CovidcastRow, CovidcastRows, set_df_dtypes
 
 # use the local instance of the Epidata API
 BASE_URL = "http://delphi_web_epidata/epidata/covidcast"
 BASE_URL_OLD = "http://delphi_web_epidata/epidata/api.php"
 
 
-<<<<<<< HEAD
 def _read_csv(txt: str) -> pd.DataFrame:
     df = pd.read_csv(StringIO(txt), index_col=0).rename(columns={"data_source": "source"})
     df.time_value = pd.to_datetime(df.time_value).dt.strftime("%Y%m%d").astype(int)
@@ -37,52 +31,14 @@
     df.geo_value = df.geo_value.str.zfill(5)
     return df
 
-class CovidcastEndpointTests(unittest.TestCase):
-=======
 class CovidcastEndpointTests(CovidcastBase):
 
->>>>>>> 2e49339d
     """Tests the `covidcast/*` endpoint."""
 
     def localSetUp(self):
         """Perform per-test setup."""
-<<<<<<< HEAD
-
-        # connect to the database and clear the tables
-        cnx = mysql.connector.connect(user="user", password="pass", host="delphi_database_epidata", database="covid")
-        cur = cnx.cursor()
-
-        # clear all tables
-        cur.execute("truncate table signal_load")
-        cur.execute("truncate table signal_history")
-        cur.execute("truncate table signal_latest")
-        cur.execute("truncate table geo_dim")
-        cur.execute("truncate table signal_dim")
-        # reset the `covidcast_meta_cache` table (it should always have one row)
-        cur.execute('update covidcast_meta_cache set timestamp = 0, epidata = "[]"')
-
-        cnx.commit()
-        cur.close()
-
-        # make connection and cursor available to the Database object
-        self._db = Database()
-        self._db._connection = cnx
-        self._db._cursor = cnx.cursor()
-
-    def tearDown(self):
-        """Perform per-test teardown."""
-        self._db._cursor.close()
-        self._db._connection.close()
-
-    def _insert_rows(self, rows: Iterable[CovidcastRow]):
-        self._db.insert_or_update_bulk(rows)
-        self._db.run_dbjobs()
-        self._db._connection.commit()
-        return rows
-=======
         # reset the `covidcast_meta_cache` table (it should always have one row)
         self._db._cursor.execute('update covidcast_meta_cache set timestamp = 0, epidata = "[]"')
->>>>>>> 2e49339d
 
     def _fetch(self, endpoint="/", is_compatibility=False, **params):
         # make the request
@@ -110,9 +66,27 @@
         first = rows[0]
         self._insert_rows(rows)
 
-        with self.subTest("validation"):
-            out = self._fetch("/")
-            self.assertEqual(out["result"], -1)
+        with self.subTest("diffing with a time gap"):
+            # should fetch 1 extra day
+            out = self._fetch("/", signal="jhu-csse:confirmed_incidence_num", geo=first.geo_pair, time="day:20200401-20200420")
+            out_values = [row["value"] for row in out["epidata"]]
+            values = [value for _, value in time_value_pairs][:10] + [None] * 5 + [value for _, value in time_value_pairs][10:]
+            expected_values = self._diff_rows(values)
+            self.assertAlmostEqual(out_values, expected_values)
+
+        with self.subTest("smoothing and diffing with a time gap"):
+            # should fetch 1 extra day
+            out = self._fetch("/", signal="jhu-csse:confirmed_7dav_incidence_num", geo=first.geo_pair, time="day:20200401-20200420")
+            out_values = [row["value"] for row in out["epidata"]]
+            values = [value for _, value in time_value_pairs][:10] + [None] * 5 + [value for _, value in time_value_pairs][10:]
+            expected_values = self._smooth_rows(self._diff_rows(values))
+            self.assertAlmostEqual(out_values, expected_values)
+
+    def test_compatibility(self):
+        """Request at the /api.php endpoint."""
+        rows = [CovidcastRow(source="src", signal="sig", time_value=20200401 + i, value=i) for i in range(10)]
+        first = rows[0]
+        self._insert_rows(rows)
 
         with self.subTest("simple"):
             out = self._fetch("/", signal=first.signal_pair(), geo=first.geo_pair(), time="day:*")
@@ -224,7 +198,6 @@
         ref = rows[num_rows // 2]
         self._insert_rows(rows)
 
-<<<<<<< HEAD
         with self.subTest("no server-side compute"):
             out = self._fetch("/trend", signal=first.signal_pair, geo=first.geo_pair, date=last.time_value, window="20200401-20201212", basis=ref.time_value)
 
@@ -284,9 +257,6 @@
             self.assertEqual(trend["max_date"], last.time_value)
             self.assertEqual(trend["max_value"], last.value)
             self.assertEqual(trend["max_trend"], "steady")
-=======
-        out = self._fetch("/trend", signal=first.signal_pair(), geo=first.geo_pair(), date=last.time_value, window="20200401-20201212", basis=ref.time_value)
->>>>>>> 2e49339d
 
 
     def test_trendseries(self):
@@ -444,20 +414,10 @@
     def test_csv(self):
         """Request a signal from the /csv endpoint."""
 
-<<<<<<< HEAD
         expected_columns = ["geo_value", "signal", "time_value", "issue", "lag", "value", "stderr", "sample_size", "geo_type", "data_source"]
         data = CovidcastRows.from_args(
             time_value=pd.date_range("2020-04-01", "2020-04-10"),
             value=range(10)
-=======
-        rows = [self._make_placeholder_row(time_value=20200401 + i, value=i)[0] for i in range(10)]
-        first = rows[0]
-        self._insert_rows(rows)
-
-        response = requests.get(
-            f"{BASE_URL}/csv",
-            params=dict(signal=first.signal_pair(), start_day="2020-04-01", end_day="2020-12-12", geo_type=first.geo_type),
->>>>>>> 2e49339d
         )
         self._insert_rows(data.rows)
         first = data.rows[0]
@@ -516,15 +476,9 @@
         """Request a signal from the /backfill endpoint."""
 
         num_rows = 10
-<<<<<<< HEAD
-        issue_0 = [CovidcastRow(time_value=20200401 + i, value=i, sample_size=1, lag=0, issue=20200401 + i) for i in range(num_rows)]
-        issue_1 = [CovidcastRow(time_value=20200401 + i, value=i + 1, sample_size=2, lag=1, issue=20200401 + i + 1) for i in range(num_rows)]
-        last_issue = [CovidcastRow(time_value=20200401 + i, value=i + 2, sample_size=3, lag=2, issue=20200401 + i + 2) for i in range(num_rows)] # <-- the latest issues
-=======
         issue_0 = [self._make_placeholder_row(time_value=20200401 + i, value=i, sample_size=1, lag=0, issue=20200401 + i)[0] for i in range(num_rows)]
         issue_1 = [self._make_placeholder_row(time_value=20200401 + i, value=i + 1, sample_size=2, lag=1, issue=20200401 + i + 1)[0] for i in range(num_rows)]
         last_issue = [self._make_placeholder_row(time_value=20200401 + i, value=i + 2, sample_size=3, lag=2, issue=20200401 + i + 2)[0] for i in range(num_rows)] # <-- the latest issues
->>>>>>> 2e49339d
         self._insert_rows([*issue_0, *issue_1, *last_issue])
         first = issue_0[0]
 

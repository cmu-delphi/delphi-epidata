"""Unit tests for csv_importer.py."""

# standard library
import unittest
from unittest.mock import MagicMock

# third party
import pandas

# py3tester coverage target
__test_target__ = 'delphi.epidata.acquisition.covidcast.csv_importer'


class UnitTests(unittest.TestCase):
  """Basic unit tests."""

  def test_is_sane_day(self):
    """Sanity check some dates."""

    self.assertTrue(CsvImporter.is_sane_day(20200418))

    self.assertFalse(CsvImporter.is_sane_day(22222222))
    self.assertFalse(CsvImporter.is_sane_day(20200001))
    self.assertFalse(CsvImporter.is_sane_day(20200199))
    self.assertFalse(CsvImporter.is_sane_day(202015))

  def test_is_sane_week(self):
    """Sanity check some weeks."""

    self.assertTrue(CsvImporter.is_sane_week(202015))

    self.assertFalse(CsvImporter.is_sane_week(222222))
    self.assertFalse(CsvImporter.is_sane_week(202000))
    self.assertFalse(CsvImporter.is_sane_week(202054))
    self.assertFalse(CsvImporter.is_sane_week(20200418))

  def test_find_csv_files(self):
    """Recursively explore and find CSV files."""

    path_prefix = 'prefix/to/the/data/'
    glob_paths = [
      # valid weekly
      path_prefix + 'fb_survey/weekly_202015_county_cli.csv',
      # valid daily
      path_prefix + 'ght/20200408_state_rawsearch.csv',
      # invalid
      path_prefix + 'invalid/hello_world.csv',
      # invalid day
      path_prefix + 'invalid/22222222_b_c.csv',
      # invalid week
      path_prefix + 'invalid/weekly_222222_b_c.csv',
      # invalid geography
      path_prefix + 'invalid/20200418_country_c.csv',
      # ignored
      path_prefix + 'ignored/README.md',
    ]
    mock_glob = MagicMock()
    mock_glob.glob.return_value = glob_paths

    found = set(CsvImporter.find_csv_files(path_prefix, glob=mock_glob))

<<<<<<< HEAD
    expected = set([
      (glob_paths[0], ('fb_survey', 'cli', 'week', 'county', 202015)),
      (glob_paths[1], ('ght', 'rawsearch', 'day', 'state', 20200408)),
=======
    expected_issue_day=int(date.today().strftime("%Y%m%d"))
    expected_issue_week=int(str(epi.Week.fromdate(date.today())))
    time_value_day = 20200408
    expected = [
      (glob_paths[0], ('fb_survey', 'cli', 'week', 'county', 202015, expected_issue_week, delta_epiweeks(202015, expected_issue_week))),
      (glob_paths[1], ('ght', 'rawsearch', 'day', 'state', time_value_day, expected_issue_day, (date.today() - date(year=time_value_day // 10000, month=(time_value_day // 100) % 100, day=time_value_day % 100)).days)),
>>>>>>> f4d55ddc
      (glob_paths[2], None),
      (glob_paths[3], None),
      (glob_paths[4], None),
      (glob_paths[5], None),
    ])
    self.assertEqual(found, expected)

  def test_is_header_valid_allows_extra_columns(self):
    """Allow and ignore extra columns in the header."""

    columns = CsvImporter.REQUIRED_COLUMNS

    self.assertTrue(CsvImporter.is_header_valid(columns))
    self.assertTrue(CsvImporter.is_header_valid(columns | {'foo', 'bar'}))

  def test_is_header_valid_does_not_depend_on_column_order(self):
    """Allow columns to appear in any order."""

    # sorting changes the order of the columns
    columns = sorted(CsvImporter.REQUIRED_COLUMNS)

    self.assertTrue(CsvImporter.is_header_valid(columns))

  def test_floaty_int(self):
    """Parse ints that may look like floats."""

    self.assertEqual(CsvImporter.floaty_int('-1'), -1)
    self.assertEqual(CsvImporter.floaty_int('-1.0'), -1)

    with self.assertRaises(ValueError):
      CsvImporter.floaty_int('-1.1')

  def test_maybe_apply(self):
    """Apply a function to a value as long as it's not null-like."""

    self.assertEqual(CsvImporter.maybe_apply(float, '3.14'), 3.14)
    self.assertEqual(CsvImporter.maybe_apply(int, '1'), 1)
    self.assertIsNone(CsvImporter.maybe_apply(int, 'NA'))
    self.assertIsNone(CsvImporter.maybe_apply(int, 'NaN'))
    self.assertIsNone(CsvImporter.maybe_apply(float, ''))
    self.assertIsNone(CsvImporter.maybe_apply(float, None))

  def test_extract_and_check_row(self):
    """Apply various sanity checks to a row of data."""

    def make_row(
        geo_type='state',
        geo_id='vi',
        val='1.23',
        se='4.56',
        sample_size='100.5'):
      row = MagicMock(
          geo_id=geo_id,
          val=val,
          se=se,
          sample_size=sample_size)
      return geo_type, row

    # cases to test each failure mode
    failure_cases = [
      (make_row(geo_type='county', geo_id='1234'), 'geo_id'),
      (make_row(geo_type='county', geo_id='00000'), 'geo_id'),
      (make_row(geo_type='hrr', geo_id='600'), 'geo_id'),
      (make_row(geo_type='msa', geo_id='1234'), 'geo_id'),
      (make_row(geo_type='msa', geo_id='01234'), 'geo_id'),
      (make_row(geo_type='dma', geo_id='400'), 'geo_id'),
      (make_row(geo_type='state', geo_id='48'), 'geo_id'),
      (make_row(geo_type='state', geo_id='iowa'), 'geo_id'),
      (make_row(geo_type='country', geo_id='usa'), 'geo_type'),
      (make_row(se='-1'), 'se'),
      (make_row(geo_type=None), 'geo_type'),
      (make_row(geo_id=None), 'geo_id'),
      (make_row(val=None), 'val'),
      (make_row(val='nan'), 'val'),
      (make_row(val='NaN'), 'val'),
      (make_row(geo_type='hrr', geo_id='hrr001'), 'geo_id'),
      (make_row(val='val'), 'val'),
      (make_row(se='se'), 'se'),
      (make_row(sample_size='sample_size'), 'sample_size'),
    ]

    for ((geo_type, row), field) in failure_cases:
      values, error = CsvImporter.extract_and_check_row(row, geo_type)
      self.assertIsNone(values)
      self.assertEqual(error, field)

    # a nominal case without missing values
    geo_type, row = make_row()
    values, error = CsvImporter.extract_and_check_row(row, geo_type)

    self.assertIsInstance(values, CsvImporter.RowValues)
    self.assertEqual(str(values.geo_value), row.geo_id)
    self.assertEqual(str(values.value), row.val)
    self.assertEqual(str(values.stderr), row.se)
    self.assertEqual(str(values.sample_size), row.sample_size)
    self.assertIsNone(error)

    # a nominal case with missing values
    geo_type, row = make_row(se='', sample_size='NA')
    values, error = CsvImporter.extract_and_check_row(row, geo_type)

    self.assertIsInstance(values, CsvImporter.RowValues)
    self.assertEqual(str(values.geo_value), row.geo_id)
    self.assertEqual(str(values.value), row.val)
    self.assertIsNone(values.stderr)
    self.assertIsNone(values.sample_size)
    self.assertIsNone(error)

  def test_load_csv_with_invalid_header(self):
    """Bail loading a CSV when the header is invalid."""

    data = {'foo': [1, 2, 3]}
    mock_pandas = MagicMock()
    mock_pandas.read_csv.return_value = pandas.DataFrame(data=data)
    filepath = 'path/name.csv'
    geo_type = 'state'

    rows = list(CsvImporter.load_csv(filepath, geo_type, pandas=mock_pandas))

    self.assertTrue(mock_pandas.read_csv.called)
    self.assertTrue(mock_pandas.read_csv.call_args[0][0], filepath)
    self.assertEqual(rows, [None])

  def test_load_csv_with_valid_header(self):
    """Yield sanity checked `RowValues` from a valid CSV file."""

    # one invalid geo_id, but otherwise valid
    data = {
      'geo_id': ['ca', 'tx', 'fl', '123'],
      'val': ['1.1', '1.2', '1.3', '1.4'],
      'se': ['2.1', '2.2', '2.3', '2.4'],
      'sample_size': ['301', '302', '303', '304'],
    }
    mock_pandas = MagicMock()
    mock_pandas.read_csv.return_value = pandas.DataFrame(data=data)
    filepath = 'path/name.csv'
    geo_type = 'state'

    rows = list(CsvImporter.load_csv(filepath, geo_type, pandas=mock_pandas))

    self.assertTrue(mock_pandas.read_csv.called)
    self.assertTrue(mock_pandas.read_csv.call_args[0][0], filepath)
    self.assertEqual(len(rows), 4)

    self.assertEqual(rows[0].geo_value, 'ca')
    self.assertEqual(rows[0].value, 1.1)
    self.assertEqual(rows[0].stderr, 2.1)
    self.assertEqual(rows[0].sample_size, 301)

    self.assertEqual(rows[1].geo_value, 'tx')
    self.assertEqual(rows[1].value, 1.2)
    self.assertEqual(rows[1].stderr, 2.2)
    self.assertEqual(rows[1].sample_size, 302)

    self.assertEqual(rows[2].geo_value, 'fl')
    self.assertEqual(rows[2].value, 1.3)
    self.assertEqual(rows[2].stderr, 2.3)
    self.assertEqual(rows[2].sample_size, 303)

    self.assertIsNone(rows[3])<|MERGE_RESOLUTION|>--- conflicted
+++ resolved
@@ -59,18 +59,12 @@
 
     found = set(CsvImporter.find_csv_files(path_prefix, glob=mock_glob))
 
-<<<<<<< HEAD
-    expected = set([
-      (glob_paths[0], ('fb_survey', 'cli', 'week', 'county', 202015)),
-      (glob_paths[1], ('ght', 'rawsearch', 'day', 'state', 20200408)),
-=======
     expected_issue_day=int(date.today().strftime("%Y%m%d"))
     expected_issue_week=int(str(epi.Week.fromdate(date.today())))
     time_value_day = 20200408
-    expected = [
+    expected = set([
       (glob_paths[0], ('fb_survey', 'cli', 'week', 'county', 202015, expected_issue_week, delta_epiweeks(202015, expected_issue_week))),
       (glob_paths[1], ('ght', 'rawsearch', 'day', 'state', time_value_day, expected_issue_day, (date.today() - date(year=time_value_day // 10000, month=(time_value_day // 100) % 100, day=time_value_day % 100)).days)),
->>>>>>> f4d55ddc
       (glob_paths[2], None),
       (glob_paths[3], None),
       (glob_paths[4], None),

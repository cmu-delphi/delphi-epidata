--- conflicted
+++ resolved
@@ -51,34 +51,12 @@
     self.assertTrue(connection.commit.called)
     self.assertTrue(connection.close.called)
 
-<<<<<<< HEAD
-  def test_count_all_rows_query(self):
-    """Query to count all rows looks sensible.
-=======
   def test_update_covidcast_meta_cache_query(self):
     """Query to update the metadata cache looks sensible.
->>>>>>> 2e49339d
 
     NOTE: Actual behavior is tested by integration test.
     """
 
-<<<<<<< HEAD
-    mock_connector = MagicMock()
-    database = Database()
-    database.connect(connector_impl=mock_connector)
-    connection = mock_connector.connect()
-    cursor = connection.cursor()
-    cursor.__iter__.return_value = [(123,)]
-
-    num = database.count_all_rows()
-
-    self.assertEqual(num, 123)
-    self.assertTrue(cursor.execute.called)
-
-    sql = cursor.execute.call_args[0][0].lower()
-    self.assertIn('select count(1)', sql)
-    self.assertIn('from `signal_', sql) # note that this table name is incomplete
-=======
     args = ('epidata_json_str',)
     mock_connector = MagicMock()
     database = Database()
@@ -99,7 +77,6 @@
     self.assertIn('`covidcast_meta_cache`', sql)
     self.assertIn('timestamp', sql)
     self.assertIn('epidata', sql)
->>>>>>> 2e49339d
 
   def test_insert_or_update_batch_exception_reraised(self):
     """Test that an exception is reraised"""

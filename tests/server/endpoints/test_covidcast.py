# standard library
import unittest

from flask.testing import FlaskClient
from flask import Response
from delphi.epidata.server.main import app

<<<<<<< HEAD
from delphi.epidata.server.endpoints.covidcast import guess_index_to_use, parse_transform_args
=======
>>>>>>> 2e49339d
from delphi.epidata.server._params import (
    GeoPair,
    TimePair,
)

# py3tester coverage target
__test_target__ = "delphi.epidata.server.endpoints.covidcast"


class UnitTests(unittest.TestCase):
    """Basic unit tests."""

    client: FlaskClient

    def setUp(self):
        app.config["TESTING"] = True
        app.config["WTF_CSRF_ENABLED"] = False
        app.config["DEBUG"] = False
        self.client = app.test_client()

    def test_url(self):
        rv: Response = self.client.get("/covidcast/", follow_redirects=True)
        msg = rv.get_json()
        self.assertEqual(rv.status_code, 200)
        self.assertEqual(msg["result"], -1)
        self.assertRegex(msg["message"], r"missing parameter.*")

    def test_time(self):
        rv: Response = self.client.get("/covidcast/", query_string=dict(signal="src1:*", time="day:20200101", geo="state:*"))
        msg = rv.get_json()
        self.assertEqual(rv.status_code, 200)
        self.assertEqual(msg["result"], -2)  # no result
<<<<<<< HEAD
        self.assertEqual(msg["message"], "no results")

    def test_guess_index_to_use(self):
        self.assertFalse(False, "deprecated tests...")
        return
        # TODO: remove this as we are no longer planning to hint at indexes...
        self.assertEqual(guess_index_to_use([TimePair("day", True)], [GeoPair("county", ["a"])], issues=None, lag=None, as_of=None), "by_issue")
        self.assertEqual(guess_index_to_use([TimePair("day", True)], [GeoPair("county", ["a", "b"])], issues=None, lag=None, as_of=None), "by_issue")
        self.assertEqual(guess_index_to_use([TimePair("day", True)], [GeoPair("county", ["a", "b"])], issues=None, lag=None, as_of=None), "by_issue")
        self.assertEqual(guess_index_to_use([TimePair("day", True)], [GeoPair("county", ["a", "b", "c"])], issues=None, lag=None, as_of=None), "by_issue")

        # to many geo
        self.assertIsNone(guess_index_to_use([TimePair("day", True)], [GeoPair("county", ["a", "b", "c", "d", "e", "f"])], issues=None, lag=None, as_of=None))
        # to short time frame
        self.assertIsNone(guess_index_to_use([TimePair("day", [(20200101, 20200115)])], [GeoPair("county", ["a", "b", "c", "d", "e", "f"])], issues=None, lag=None, as_of=None))

        self.assertEqual(guess_index_to_use([TimePair("day", True)], [GeoPair("county", ["a"])], issues=None, lag=3, as_of=None), "by_lag")
        self.assertEqual(guess_index_to_use([TimePair("day", True)], [GeoPair("county", ["a"])], issues=[20200202], lag=3, as_of=None), "by_issue")
        self.assertIsNone(guess_index_to_use([TimePair("day", [20200201])], [GeoPair("county", ["a"])], issues=[20200202], lag=3, as_of=None))
        self.assertIsNone(guess_index_to_use([TimePair("day", True)], [GeoPair("county", True)], issues=None, lag=3, as_of=None))

    # TODO
    def test_parse_transform_args(self):
        ...
=======
        self.assertEqual(msg["message"], "no results")
>>>>>>> 2e49339d
<|MERGE_RESOLUTION|>--- conflicted
+++ resolved
@@ -5,10 +5,6 @@
 from flask import Response
 from delphi.epidata.server.main import app
 
-<<<<<<< HEAD
-from delphi.epidata.server.endpoints.covidcast import guess_index_to_use, parse_transform_args
-=======
->>>>>>> 2e49339d
 from delphi.epidata.server._params import (
     GeoPair,
     TimePair,
@@ -41,31 +37,8 @@
         msg = rv.get_json()
         self.assertEqual(rv.status_code, 200)
         self.assertEqual(msg["result"], -2)  # no result
-<<<<<<< HEAD
         self.assertEqual(msg["message"], "no results")
-
-    def test_guess_index_to_use(self):
-        self.assertFalse(False, "deprecated tests...")
-        return
-        # TODO: remove this as we are no longer planning to hint at indexes...
-        self.assertEqual(guess_index_to_use([TimePair("day", True)], [GeoPair("county", ["a"])], issues=None, lag=None, as_of=None), "by_issue")
-        self.assertEqual(guess_index_to_use([TimePair("day", True)], [GeoPair("county", ["a", "b"])], issues=None, lag=None, as_of=None), "by_issue")
-        self.assertEqual(guess_index_to_use([TimePair("day", True)], [GeoPair("county", ["a", "b"])], issues=None, lag=None, as_of=None), "by_issue")
-        self.assertEqual(guess_index_to_use([TimePair("day", True)], [GeoPair("county", ["a", "b", "c"])], issues=None, lag=None, as_of=None), "by_issue")
-
-        # to many geo
-        self.assertIsNone(guess_index_to_use([TimePair("day", True)], [GeoPair("county", ["a", "b", "c", "d", "e", "f"])], issues=None, lag=None, as_of=None))
-        # to short time frame
-        self.assertIsNone(guess_index_to_use([TimePair("day", [(20200101, 20200115)])], [GeoPair("county", ["a", "b", "c", "d", "e", "f"])], issues=None, lag=None, as_of=None))
-
-        self.assertEqual(guess_index_to_use([TimePair("day", True)], [GeoPair("county", ["a"])], issues=None, lag=3, as_of=None), "by_lag")
-        self.assertEqual(guess_index_to_use([TimePair("day", True)], [GeoPair("county", ["a"])], issues=[20200202], lag=3, as_of=None), "by_issue")
-        self.assertIsNone(guess_index_to_use([TimePair("day", [20200201])], [GeoPair("county", ["a"])], issues=[20200202], lag=3, as_of=None))
-        self.assertIsNone(guess_index_to_use([TimePair("day", True)], [GeoPair("county", True)], issues=None, lag=3, as_of=None))
 
     # TODO
     def test_parse_transform_args(self):
-        ...
-=======
-        self.assertEqual(msg["message"], "no results")
->>>>>>> 2e49339d
+        ...
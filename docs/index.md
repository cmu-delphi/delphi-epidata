--- conflicted
+++ resolved
@@ -10,12 +10,7 @@
 It is built and maintained by the Carnegie Mellon University [Delphi research
 group](https://delphi.cmu.edu/). The Epidata API includes:
 
-<<<<<<< HEAD
-* [main endpoint (COVIDcast)](api/covidcast.md), providing daily updates about current COVID-19 and influenza activity across the United States.
-* Data about other diseases including influenza, dengue and more tracked by Delphi through various data streams.
-=======
 * The [main endpoint (COVIDcast)](api/covidcast.md), providing daily updates about current COVID-19 and influenza activity across the United States.
->>>>>>> 7d85e147
 * A [variety of other endpoints](api/README.md), providing primarily historical data about various diseases including COVID-19, influenza, dengue fever, and norovirus in several countries.
 
 A [full-featured R client](api/client_libraries.md) is available for quick access to all data. While we continue developing a full-featured Python client, the [legacy Python client](api/client_libraries.md#python) remains available. The main endpoint can also be accessed with a [dedicated COVIDcast client](api/covidcast_clients.md).

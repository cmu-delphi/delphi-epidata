---
title: Inactive Signals
parent: COVIDcast Epidata API
has_children: true
nav_order: 7
---

# COVIDcast Inactive Signals

<<<<<<< HEAD
These signals are currently not updated because the sources have become unavailable, other sources have replaced them, other sources have replaced them, or additional work is required for us to continue updating them. Some of these sources may return in the coming months.
=======
These signals are currently not updated because the sources have become unavailable, other sources have replaced them, or additional work is required for us to continue updating them. Some of these sources may return in the coming months.
>>>>>>> afb9498e
<|MERGE_RESOLUTION|>--- conflicted
+++ resolved
@@ -7,8 +7,4 @@
 
 # COVIDcast Inactive Signals
 
-<<<<<<< HEAD
-These signals are currently not updated because the sources have become unavailable, other sources have replaced them, other sources have replaced them, or additional work is required for us to continue updating them. Some of these sources may return in the coming months.
-=======
-These signals are currently not updated because the sources have become unavailable, other sources have replaced them, or additional work is required for us to continue updating them. Some of these sources may return in the coming months.
->>>>>>> afb9498e
+These signals are currently not updated because the sources have become unavailable, other sources have replaced them, or additional work is required for us to continue updating them. Some of these sources may return in the coming months.
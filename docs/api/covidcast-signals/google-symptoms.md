---
title: Google Search Trends symptoms dataset
parent: Data Sources and Signals
grand_parent: COVIDcast Epidata API
---

# Google Symptoms
{: .no_toc}

* **Source name:** `google-symptoms`
* **First issued:** November 30, 2020
* **Number of data revisions since May 19, 2020:** 0
* **Date of last change:** Never
* **Available for:** county, MSA, HRR, state (see [geography coding docs](../covidcast_geography.md))
* **Time type:** day (see [date format docs](../covidcast_times.md))
* **License:** To download or use the data, you must agree to the Google [Terms of Service](https://policies.google.com/terms)

## Overview

## Overview

This data source is based on the [COVID-19 Search Trends symptoms
dataset](http://goo.gle/covid19symptomdataset). Using
this search data, we estimate the volume of searches mapped to symptoms related
to COVID-19 such as _anosmia_ (lack of smell) and _ageusia_(lack of taste). The
resulting daily dataset for each region shows the relative frequency of searches
for each symptom. The signals are measured in arbitrary units that are
normalized for overall search users in the region and scaled by the maximum value of the normalized
popularity within a geographic region across a specific time range. **Thus,
values are NOT comparable across geographic regions**. Larger numbers represent
increased releative popularity of symptom-related searches.

| Signal | Description |
| --- | --- |
| `anosmia_raw_search` |  Google search volume for anosmia-related searches, in arbitrary units that are normalized for overall search users <br/> **First Available:** 2020-02-13 |
| `anosmia_smoothed_search` | Google search volume for anosmia-related searches, in arbitrary units that are normalized for overall search users, smoothed by 7-day average <br/> **First Available:** 2020-02-20 |
| `ageusia_raw_search` | Google search volume for ageusia-related searches, in arbitrary units that are normalized for overall search users <br/> **First Available:** 2020-02-13 |
| `ageusia_smoothed_search` |  Google search volume for ageusia-related searches, in arbitrary units that are normalized for overall search users, smoothed by 7-day average <br/> **First Available:** 2020-02-20 |
| `sum_anosmia_ageusia_raw_search` | The sum of Google search volume for anosmia and ageusia related searches, in an arbitrary units that are normalized for overall search users <br/> **First Available:** 2020-02-13 |
| `sum_anosmia_ageusia_smoothed_search` | The sum of Google search volume for anosmia and ageusia related searches, in an arbitrary units that are normalized for overall search users, smoothed by 7-day average <br/> **First Available:** 2020-02-20 |


## Table of Contents
{: .no_toc .text-delta}

1. TOC
{:toc}

## Estimation
The `sum_anosmia_ageusia_raw_search` signals are simply the raw sum of the
 values of `anosmia_raw_search` and `ageusia_raw_search`, but not the union of
 anosmia and ageusia related searches. This is because the data volume is
 calculated based on search queries. A single search query can be mapped to more
 than one symptom. Currently, Google does not provide _intersection/union_
 data. Users should be careful when considering such signals.

## Geographical Aggregation
The state-level and county-level `raw_search` signals for specific symptoms such
as _anosmia_ and _ageusia_ are taken directly from the [COVID-19 Search Trends
symptoms
dataset](https://github.com/google-research/open-covid-19-data/tree/master/data/exports/search_trends_symptoms_dataset)
without changes. We aggregate the county-level data to the MSA and HRR levels
using the population-weighted average. For MSAs/HRRs that include counties that
have no data provided due to quality or privacy issues for a certain day, we
simply assume the values to be 0 during aggregation. The values for MSAs/HRRs
with no counties having non-NaN values will not be reported. Thus, the resulting
MSA/HRR level data does not fully match the _actual_ MSA/HRR level data (which
we are not provided).

## Lag and Backfill
<<<<<<< HEAD
Google does not update the search data daily, but has an uncertain update
frequency. The delay can range from 1 day to 10 days or even more. We check for
=======
Google does not currently update the search data daily, but usually twice a week.
Each update will usually extend the coverage to within three days of the day of the update.
As a result the delay can range from 3 to 10 days or even more. We check for
>>>>>>> afb9498e
updates every day and provide the most up-to-date data.

## Limitations 
When daily volume in a region does not meet quality or privacy thresholds, set
<<<<<<< HEAD
by Google, no value will be reported. Since Google uses differential privacy,
there is artificial noise added to the raw datasets to avoid identifying any
individual persons without affecting the quality of results.

The data is normalized by the total number of Search users in certain regions
for a certain time period and is scaled considering the maximum value of the
normalized popularity across the entire published time range for that region
over all symptoms. The values of symptom popularity are **NOT** comparable
across geographic regions. Due to the scaling step, most of the values should be
in the range 0-1. However, since the scaling factor is calculated and stored at
a certain time point, the symptom popularity released after that time point is
likely to exceed the previously-observed maximum value which results in values
larger than 1.
=======
by Google, no daily value is reported. Weekly data may be available from Google 
in these cases, but we do not yet support importation using weekly data.

Google uses differential privacy, which adds artificial noise to the raw
datasets to avoid identifying any individual persons without affecting the
quality of results.

Google normalizes and scales time series values to determine the relative
popularity of symptoms in searches within each geographical region individually.
This means that the resulting values of symptom popularity are **NOT**
comparable across geographic regions. 

More details about the limitations of this dataset are available in [Google's Search 
Trends symptoms dataset documentation](https://storage.googleapis.com/gcp-public-data-symptom-search/COVID-19%20Search%20Trends%20symptoms%20dataset%20documentation%20.pdf).

## Source and Licensing
This dataset is based on Google's [COVID-19 Search Trends symptoms dataset](http://goo.gle/covid19symptomdataset), which is licensed under Google's [Terms of Service](https://policies.google.com/terms).

To learn more about the source data, how it is generated and its limitations, 
read [Google's Search Trends symptoms dataset documentation](https://storage.googleapis.com/gcp-public-data-symptom-search/COVID-19%20Search%20Trends%20symptoms%20dataset%20documentation%20.pdf).
>>>>>>> afb9498e
<|MERGE_RESOLUTION|>--- conflicted
+++ resolved
@@ -14,8 +14,6 @@
 * **Available for:** county, MSA, HRR, state (see [geography coding docs](../covidcast_geography.md))
 * **Time type:** day (see [date format docs](../covidcast_times.md))
 * **License:** To download or use the data, you must agree to the Google [Terms of Service](https://policies.google.com/terms)
-
-## Overview
 
 ## Overview
 
@@ -68,33 +66,13 @@
 we are not provided).
 
 ## Lag and Backfill
-<<<<<<< HEAD
-Google does not update the search data daily, but has an uncertain update
-frequency. The delay can range from 1 day to 10 days or even more. We check for
-=======
 Google does not currently update the search data daily, but usually twice a week.
 Each update will usually extend the coverage to within three days of the day of the update.
 As a result the delay can range from 3 to 10 days or even more. We check for
->>>>>>> afb9498e
 updates every day and provide the most up-to-date data.
 
 ## Limitations 
 When daily volume in a region does not meet quality or privacy thresholds, set
-<<<<<<< HEAD
-by Google, no value will be reported. Since Google uses differential privacy,
-there is artificial noise added to the raw datasets to avoid identifying any
-individual persons without affecting the quality of results.
-
-The data is normalized by the total number of Search users in certain regions
-for a certain time period and is scaled considering the maximum value of the
-normalized popularity across the entire published time range for that region
-over all symptoms. The values of symptom popularity are **NOT** comparable
-across geographic regions. Due to the scaling step, most of the values should be
-in the range 0-1. However, since the scaling factor is calculated and stored at
-a certain time point, the symptom popularity released after that time point is
-likely to exceed the previously-observed maximum value which results in values
-larger than 1.
-=======
 by Google, no daily value is reported. Weekly data may be available from Google 
 in these cases, but we do not yet support importation using weekly data.
 
@@ -115,4 +93,3 @@
 
 To learn more about the source data, how it is generated and its limitations, 
 read [Google's Search Trends symptoms dataset documentation](https://storage.googleapis.com/gcp-public-data-symptom-search/COVID-19%20Search%20Trends%20symptoms%20dataset%20documentation%20.pdf).
->>>>>>> afb9498e

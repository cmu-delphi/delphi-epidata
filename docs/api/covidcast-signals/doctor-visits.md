---
title: Doctor Visits
parent: Data Sources and Signals
grand_parent: COVIDcast Epidata API
---

# Doctor Visits
{: .no_toc}

* **Source name:** `doctor-visits`
* **First issued:** April 29, 2020
* **Number of data revisions since May 19, 2020:** 1
* **Date of last change:** November 9, 2020
* **Available for:** county, hrr, msa, state (see [geography coding docs](../covidcast_geography.md))
* **Time type:** day (see [date format docs](../covidcast_times.md))
* **License:** [CC BY](../covidcast_licensing.md#creative-commons-attribution)


## Overview

This data source is based on information about outpatient visits, provided to us
by health system partners. Using this outpatient data, we estimate the
percentage of COVID-related doctor's visits in a given location, on a given day.

| Signal | Description |
| --- | --- |
| `smoothed_cli` | Estimated percentage of outpatient doctor visits primarily about COVID-related symptoms, based on data from health system partners, smoothed in time using a Gaussian linear smoother <br/> **First Available:** 2020-02-01 |
| `smoothed_adj_cli` | Same, but with systematic day-of-week effects removed; see [details below](#day-of-week-adjustment) <br/> **First Available:** 2020-02-01 |

## Table of Contents
{: .no_toc .text-delta}

1. TOC
{:toc}

<<<<<<< HEAD

=======
>>>>>>> afb9498e
## Estimation

### COVID-Like Illness

For a fixed location $$i$$ and time $$t$$, let $$Y_{it}^{\text{Covid-like}}$$,
$$Y_{it}^{\text{Flu-like}}$$, $$Y_{it}^{\text{Mixed}}$$, $$Y_{it}^{\text{Flu}}$$
denote the correspondingly named ICD-filtered counts and let $$N_{it}$$ be the
total count of visits (the *Denominator*). Our estimate of the CLI percentage is
given by

$$
\hat p_{it} = 100 \cdot  \frac{Y_{it}^{\text{Covid-like}} +
	\left((Y_{it}^{\text{Flu-like}} + Y_{it}^{\text{Mixed}}) -
	Y_{it}^{\text{Flu}}\right)}{N_{it}}
$$

The estimated standard error is:

$$
\widehat{\text{se}}(\hat{p}_{it}) =  100 \sqrt{\frac{\frac{\hat{p}_{it}}{100}(1-\frac{\hat{p}_{it}}{100})}{N_{it}}}.
$$

Note the quantity above is not going to be correct for multiple reasons: smoothing/day of
week adjustments/etc.

### Day-of-Week Adjustment

The fraction of visits due to CLI is dependent on the day of the week. On
weekends, doctors see a higher percentage of acute conditions, so the percentage
of CLI is higher. Each day of the week has a different behavior, and if we do
not adjust for this effect, we will not be able to meaningfully compare the
doctor visits signal across different days of the week. We use a Poisson
regression model to produce a signal adjusted for this effect.

We assume that this weekday effect is multiplicative. For example, if the
underlying rate of CLI on each Monday was the same as the previous Sunday, then
the ratio between the doctor visit signals on Sunday and Monday would be a
constant. Formally, we assume that

$$
\begin{aligned}
\mathbb{E}[Y_{it}] &= \mu_t\\
\log \mu_t &= \alpha_{\text{wd}(t)} + \phi_t,
\end{aligned}
$$

where $$Y_{it}$$ is the observed doctor visits percentage of CLI at time $$t$$,
$$\text{wd}(t) \in \{0, \dots, 6\}$$ is the day-of-week of time $$t$$,
$$\alpha_{\text{wd}(t)}$$ is the corresponding weekday correction, and
$$\phi_t$$ is the corrected doctor visits percentage of CLI at time $$t$$.

For simplicity, we assume that the weekday parameters do not change over time or
location. To fit the $$\alpha$$ parameters, we minimize the following convex
objective function:

$$
f(\alpha, \phi | \mu) = -\log \ell (\alpha,\phi|\mu) + \lambda ||\Delta^3 \phi||_1
$$

where $$\ell$$ is the Poisson likelihood and $$\Delta^3 \phi$$ is the third
differences of $$\phi$$. For identifiability, we constrain the sum of $$\alpha$$
to be zero by setting Sunday's fixed effect to be the negative sum of the other
weekdays. The penalty term encourages the $$\phi$$ curve to be smooth and
produces meaningful $$\alpha$$ values.

Once we have estimated values for $$\alpha$$ for each type of count $$k$$ in
{*COVID-like*, *Flu-like*, *Mixed*, *Flu*}, we obtain the adjusted count

$$\dot{Y}_{it}^k = Y_{it}^k / \alpha_{wd(t)}.$$

We then use these adjusted counts to estimate the CLI percentage as described
above.

### Backwards Padding

To help with the reporting delay, we perform the following simple
correction on each location. At each time $$t$$, we consider the total visit
count. If the value is less than a minimum sample threshold, we go back to the
previous time $$t-1$$, and add this visit count to the previous total, again
checking to see if the threshold has been met. If not, we continue to move
backwards in time until we meet the threshold, and take the estimate at time
$$t$$ to be the average over the smallest window that meets the threshold. We
enforce a hard stop to consider only the past 7 days, if we have not yet met the
threshold during that time bin, no estimate will be produced. If, for instance,
at time $$t$$, the minimum sample threshold is already met, then the estimate
only contains data from time $$t$$. This is a dynamic-length moving average,
working backwards through time. The threshold is set at 500 observations.

### Smoothing

To help with variability, we also employ a local linear regression filter with a
Gaussian kernel. The bandwidth is fixed to approximately cover a rolling 7 day
window, with the highest weight placed on the right edge of the window (the most
recent timepoint). Given this smoothing step, the standard error estimate shown
above is not exactly correct, as the calculation is done post-smoothing.

## Lag and Backfill

Note that because doctor's visits may be reported to the health system partners
several days after they occur, these signals are typically available with
several days of lag. This means that estimates for a specific day are only
available several days later. 

The amount of lag in reporting can vary, and not all visits are reported with
the same lag. After we first report estimates for a specific date, further data
may arrive about outpatients visits on that date. When this occurs, we issue new
estimates for those dates that include the most recent data reports. This means
that a reported estimate for, June 10th, may first be available in the API on
June 14th and subsequently revised on June 16th.

As insurance claims are available at a significant and variable latency, the
signal experiences heavy backfill with data delayed for a couple of weeks.  We
expect estimates available for the most recent 5-7 days to change substantially
in later data revisions (having a median delta of 10% or more). Estimates for
dates more than 50 days in the past are expected to remain fairly static (having
a median delta of 1% or less), as most major revisions have already occurred.

See our [blog post](https://delphi.cmu.edu/blog/2020/11/05/a-syndromic-covid-19-indicator-based-on-insurance-claims-of-outpatient-visits/#backfill) for more information on backfill.

## Limitations

This data source is based on outpatient visit data provided to us by health
system partners. The partners can report on a portion of United States
outpatient doctor's visits, but not all of them, and so this source only
represents those visits known to them. Their coverage may vary across the United
States.

Standard errors are not available for this data source.

Due to changes in medical-seeking behavior on holidays, this data source has
upward spikes in the fraction of doctor's visits that are COVID-related around
major holidays (e.g. Memorial Day, July 4, Labor Day, etc.). These spikes are
not necessarily indicative of a true increase of COVID-like illness in a
location.

Note that due to local differences in health record-keeping practices, estimates
are not always comparable across locations. We are currently working on
adjustments to correct this spatial bias.

## Qualifying Conditions

We receive data on the following five categories of counts:

- Denominator: Daily count of all unique outpatient visits.
- COVID-like: Daily count of all unique outpatient visits with primary ICD-10 code
	of any of: {U071, U072, B9729, J1281, Z03818, B342, J1289}.
- Flu-like: Daily count of all unique outpatient visits with primary ICD-10 code
	of any of: {J22, B349}. The occurrence of these codes in an area is
	correlated with that area's historical influenza activity, but are
	diagnostic codes not specific to influenza and can appear in COVID-19 cases.
- Mixed: Daily count of all unique outpatient visits with primary ICD-10 code of
	any of: {Z20828, J129}. The occurance of these codes in an area is
	correlated to a blend of that area's COVID-19 confirmed case counts and
	influenza behavior, and are not diagnostic codes specific to either disease.
- Flu: Daily count of all unique outpatient visits with primary ICD-10 code of
	any of: {J09\*, J10\*, J11\*}. The asterisk `*` indicates inclusion of all
	subcodes. This set of codes are assigned to influenza viruses.

If a patient has multiple visits on the same date (and hence multiple primary
ICD-10 codes), then we will only count one of and in descending order: *Flu*,
*COVID-like*, *Flu-like*, *Mixed*. This ordering tries to account for the most
definitive confirmation, e.g. the codes assigned to *Flu* are only used for
confirmed influenza cases, which are unrelated to the COVID-19 coronavirus.<|MERGE_RESOLUTION|>--- conflicted
+++ resolved
@@ -33,10 +33,7 @@
 1. TOC
 {:toc}
 
-<<<<<<< HEAD
 
-=======
->>>>>>> afb9498e
 ## Estimation
 
 ### COVID-Like Illness

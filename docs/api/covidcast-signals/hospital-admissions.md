--- conflicted
+++ resolved
@@ -34,53 +34,6 @@
 
 1. TOC
 {:toc}
-
-## Lag and Backfill
-
-Hospitalizations are reported and processed by the health system partners
-several days after they occur, so the signal is typically available within
-several days of lag. This means that estimates for a specific day are only
-available several days later.
-
-The amount of lag in reporting can vary, particularly whether the data comes
-from electronic medical records or from processed claims. After we first report
-estimates for a specific date, further hospitalization data may arrive for that
-date, or diagnoses for admissions from that date may change. When this occurs,
-we issue new estimates. This means that a reported estimate for, say, June 10th
-may first be available in the API on June 14th and subsequently revised on June
-16th.
-
-<<<<<<< HEAD
-## Limitations
-
-This data source is based on electronic medical records and claims data provided
-to us by health system partners. The partners can report on a portion of
-hospitalizations, but not all of them, and so this source only represents those
-hospitalizations known to them. Their coverage may vary across the United
-States.
-=======
-As claims and records are available at a significant and variable latency, the
-signal experiences heavy backfill with data delayed for a couple of weeks.  We
-expect estimates available for the most recent 7-13 days to change substantially
-in later data revisions (having a median delta of 10% or more). Estimates for
-dates more than 57 days in the past are expected to remain fairly static (having
-a median delta of 1% or less), as most major revisions have already occurred.
->>>>>>> 40b9f414
-
-## Qualifying Admissions
-
-We receive two daily data streams of new hospital admissions recorded by the health system partners at each location. One stream is based on electronic medical records, and the other comes from claims records.
-
-In the electronic medical records stream, admissions are considered COVID-associated if they meet the following criteria:
-
-* If the admission has any ICD-10 code matching {U071, U072, B9729}, or
-* If the primary ICD-10 code is one of {R05, R060, R509, Z9911, R0902, R0603,
-  R0609, R062, R069, R0602, R05, R0600, J9691, J9692, J9621, J9690, J9601,
-  J9600, J189, J22, J1289, J129, J1281, B9721, B9732, B342, B349, A419, R531,
-  R6889} and there is a secondary ICD-10 code of Z20828, or
-* If the primary ICD-10 code is Z20828.
-
-For the claims stream, admissions are considered COVID-associated if the patient has a primary ICD-10 code matching {U071, U072, B9729, J1281, Z03818, B342, J1289}.
 
 ## Estimation
 
@@ -123,4 +76,49 @@
 
 This source undergoes the same smoothing adjustment as the `doctor-visits`
 source (see [its documentation](doctor-visits.md#smoothing)), with the exception
-that the smoothing is performed on the raw counts, rather than the raw rate.+that the smoothing is performed on the raw counts, rather than the raw rate.
+
+## Lag and Backfill
+
+Hospitalizations are reported and processed by the health system partners
+several days after they occur, so the signal is typically available within
+several days of lag. This means that estimates for a specific day are only
+available several days later.
+
+The amount of lag in reporting can vary, particularly whether the data comes
+from electronic medical records or from processed claims. After we first report
+estimates for a specific date, further hospitalization data may arrive for that
+date, or diagnoses for admissions from that date may change. When this occurs,
+we issue new estimates. This means that a reported estimate for, say, June 10th
+may first be available in the API on June 14th and subsequently revised on June
+16th.
+
+As claims and records are available at a significant and variable latency, the
+signal experiences heavy backfill with data delayed for a couple of weeks.  We
+expect estimates available for the most recent 7-13 days to change substantially
+in later data revisions (having a median delta of 10% or more). Estimates for
+dates more than 57 days in the past are expected to remain fairly static (having
+a median delta of 1% or less), as most major revisions have already occurred.
+
+## Limitations
+
+This data source is based on electronic medical records and claims data provided
+to us by health system partners. The partners can report on a portion of
+hospitalizations, but not all of them, and so this source only represents those
+hospitalizations known to them. Their coverage may vary across the United
+States.
+
+## Qualifying Admissions
+
+We receive two daily data streams of new hospital admissions recorded by the health system partners at each location. One stream is based on electronic medical records, and the other comes from claims records.
+
+In the electronic medical records stream, admissions are considered COVID-associated if they meet the following criteria:
+
+* If the admission has any ICD-10 code matching {U071, U072, B9729}, or
+* If the primary ICD-10 code is one of {R05, R060, R509, Z9911, R0902, R0603,
+  R0609, R062, R069, R0602, R05, R0600, J9691, J9692, J9621, J9690, J9601,
+  J9600, J189, J22, J1289, J129, J1281, B9721, B9732, B342, B349, A419, R531,
+  R6889} and there is a secondary ICD-10 code of Z20828, or
+* If the primary ICD-10 code is Z20828.
+
+For the claims stream, admissions are considered COVID-associated if the patient has a primary ICD-10 code matching {U071, U072, B9729, J1281, Z03818, B342, J1289}.
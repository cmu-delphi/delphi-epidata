---
title: Hospital Admissions
parent: Data Sources and Signals
grand_parent: COVIDcast Epidata API
---

# Hospital Admissions
{: .no_toc}

* **Source name:** `hospital-admissions`
* **First issued:** June 30, 2020
* **Number of data revisions since 19 May 2020:** 1
* **Date of last change:** 20 October 2020
* **Available for:** county, hrr, msa, state (see [geography coding docs](../covidcast_geography.md))
* **Time type:** day (see [date format docs](../covidcast_times.md))
* **License:** [CC BY](../covidcast_licensing.md#creative-commons-attribution)

## Overview

This data source is based on electronic medical records and claims data about
hospital admissions, provided to us by health system partners. We use this
inpatient data to estimate the percentage of new hospital admissions with a
COVID-associated diagnosis code in a given location, on a given day.

| Signal | Description |
| --- | --- |
| `smoothed_covid19_from_claims` | Estimated percentage of new hospital admissions with COVID-associated diagnoses, based on claims data from health system partners, smoothed in time using a Gaussian linear smoother |
| `smoothed_adj_covid19_from_claims` | Same as `smoothed_covid19_from_claims`, but with systematic day-of-week effects removed using [the same mechanism as in `doctor-visits`](doctor-visits.md#day-of-week-adjustment) |
| `smoothed_covid19` | Estimated percentage of new hospital admissions with COVID-associated diagnoses, based on electronic medical record and claims data from health system partners, smoothed in time using a Gaussian linear smoother. _This signal is no longer updated as of 1 October, 2020._  |
| `smoothed_adj_covid19` | Same as `smoothed_covid19`, but with systematic day-of-week effects removed using [the same mechanism as in `doctor-visits`](doctor-visits.md#day-of-week-adjustment). _This signal is no longer updated as of 1 October, 2020._ |

## Table of Contents
{: .no_toc .text-delta}

1. TOC
{:toc}

## Lag and Backfill

Hospitalizations are reported and processed by the health system partners
several days after they occur, so the signal is typically available within
several days of lag. This means that estimates for a specific day are only
available several days later.

The amount of lag in reporting can vary, particularly whether the data comes
from electronic medical records or from processed claims. After we first report
estimates for a specific date, further hospitalization data may arrive for that
date, or diagnoses for admissions from that date may change. When this occurs,
we issue new estimates. This means that a reported estimate for, say, June 10th
may first be available in the API on June 14th and subsequently revised on June
16th.

<<<<<<< HEAD
## Limitations

This data source is based on electronic medical records and claims data provided
to us by health system partners. The partners can report on a portion of
hospitalizations, but not all of them, and so this source only represents those
hospitalizations known to them. Their coverage may vary across the United
States.
=======
As claims and records are available at a significant and variable latency, the
signal experiences heavy backfill with data delayed for a couple of weeks.  We
expect estimates available for the most recent 7-13 days to change substantially
in later data revisions (having a median delta of 10% or more). Estimates for
dates more than 57 days in the past are expected to remain fairly static (having
a median delta of 1% or less), as most major revisions have already occurred.
>>>>>>> cb61698a

## Qualifying Admissions

We receive two daily data streams of new hospital admissions recorded by the health system partners at each location. One stream is based on electronic medical records, and the other comes from claims records.

In the electronic medical records stream, admissions are considered COVID-associated if they meet the following criteria:

* If the admission has any ICD-10 code matching {U071, U072, B9729}, or
* If the primary ICD-10 code is one of {R05, R060, R509, Z9911, R0902, R0603,
  R0609, R062, R069, R0602, R05, R0600, J9691, J9692, J9621, J9690, J9601,
  J9600, J189, J22, J1289, J129, J1281, B9721, B9732, B342, B349, A419, R531,
  R6889} and there is a secondary ICD-10 code of Z20828, or
* If the primary ICD-10 code is Z20828.

For the claims stream, admissions are considered COVID-associated if the patient has a primary ICD-10 code matching {U071, U072, B9729, J1281, Z03818, B342, J1289}.

## Estimation

For a fixed location $$i$$ and time $$t$$, let $$Y_{it}$$ denote the number of hospital admissions meeting the qualifying conditions.  Let $$N_{it}$$ denote the total number of hospital admissions. 

Our estimate of the COVID-19 percentage is given by

$$
\hat p_{it} = 100 \cdot \frac{Y_{it} + 0.5}{N_{it} + 1}.
$$

The additional pseudo-observation of 0.5 means this estimate can be interpreted
as the posterior mode of a binomial proportion with a $$\text{Beta}(1/2, 1/2)$$
Jeffreys prior. The practical effect is to prevent $$\hat p_{it}$$ from being
exactly zero or one, which would result in estimated standard errors of 0. The
estimated standard error is:

$$
\widehat{\text{se}}(\hat{p}_{it}) = 100 \sqrt{\frac{\frac{\hat{p}_{it}}{100}(1-\frac{\hat{p}_{it}}{100})}{N_{it}}}.
$$

### Data Streams
* `smoothed_covid19` and  `smoothed_adj_covid19`: This signal combines data from electronic medical records (emr) and claims records. Here, $$Y_{it} = Y_{it}^{\text{emr}} + Y_{it}^{\text{claims}}$$ is the number of
hospital admissions meeting the qualifying conditions, where the superscript denotes the respective data stream. Similarly, $$N_{it} = N_{it}^{\text{emr}} + N_{it}^{\text{claims}}$$ is taken as the
total number of hospital admissions. Thus, the estimate of the COVID-19 percentage is
weighted by the contribution from each data stream according to the magnitude of their total admissions.

$$
\hat p_{it} = 100 \cdot \frac{Y_{it} + 0.5}{N_{it} + 1} \approx 100\cdot\left(\frac{N_{it}^{\text{emr}}}{N_{it}}\cdot\frac{Y_{it}^{\text{emr}}}{N_{it}^{\text{emr}}} + \frac{N_{it}^{\text{claims}}}{N_{it}}\cdot\frac{Y_{it}^{\text{claims}}}{N_{it}^{\text{claims}}} \right)
$$

* `smoothed_covid19_from_claims` and  `smoothed_adj_covid19_from_claims`: This signal uses data solely from the claims stream: $$Y_{it} = Y_{it}^{\text{claims}} $$ and $$N_{it} = N_{it}^{\text{claims}}$$. 

### Backwards Padding

This source undergoes the same backwards padding adjustment as the `doctor-visits`
source; see [its documentation](doctor-visits.md#backwards-padding).

### Smoothing

This source undergoes the same smoothing adjustment as the `doctor-visits`
source (see [its documentation](doctor-visits.md#smoothing)), with the exception
that the smoothing is performed on the raw counts, rather than the raw rate.<|MERGE_RESOLUTION|>--- conflicted
+++ resolved
@@ -50,7 +50,13 @@
 may first be available in the API on June 14th and subsequently revised on June
 16th.
 
-<<<<<<< HEAD
+As claims and records are available at a significant and variable latency, the
+signal experiences heavy backfill with data delayed for a couple of weeks.  We
+expect estimates available for the most recent 7-13 days to change substantially
+in later data revisions (having a median delta of 10% or more). Estimates for
+dates more than 57 days in the past are expected to remain fairly static (having
+a median delta of 1% or less), as most major revisions have already occurred.
+
 ## Limitations
 
 This data source is based on electronic medical records and claims data provided
@@ -58,14 +64,6 @@
 hospitalizations, but not all of them, and so this source only represents those
 hospitalizations known to them. Their coverage may vary across the United
 States.
-=======
-As claims and records are available at a significant and variable latency, the
-signal experiences heavy backfill with data delayed for a couple of weeks.  We
-expect estimates available for the most recent 7-13 days to change substantially
-in later data revisions (having a median delta of 10% or more). Estimates for
-dates more than 57 days in the past are expected to remain fairly static (having
-a median delta of 1% or less), as most major revisions have already occurred.
->>>>>>> cb61698a
 
 ## Qualifying Admissions
 

--- conflicted
+++ resolved
@@ -11,13 +11,8 @@
 whose estimate is being reported. Estimates are available for several possible
 `geo_type`s:
 
-<<<<<<< HEAD
-* `county`: The county's five-digit [FIPS
-  code](https://en.wikipedia.org/wiki/FIPS_county_code) reports County-level estimates . All FIPS codes are
-=======
 * `county`: County-level estimates are labeled with the county's five-digit [FIPS
   code](https://en.wikipedia.org/wiki/FIPS_county_code). All FIPS codes are
->>>>>>> afb9498e
   reported using pre-2015 FIPS code assignments, *except* for FIPS codes used by
   the `jhu-csse` and `usa-facts` sources. These are reported exactly as the
   sources report their data; [see below](#coding-exceptions). FIPS codes ending
@@ -42,11 +37,7 @@
 * `nation`: accepted values are the ISO 3166-1 alpha-2 [country codes](https://en.wikipedia.org/wiki/ISO_3166-1_alpha-2). Currently the only nation we have data on is `us`.
 
 Some signals are not available for all `geo_type`s since they may be reported
-<<<<<<< HEAD
-by their original sources with different aggregation levels.
-=======
 by their original sources at geographic resolutions which are too coarse.
->>>>>>> afb9498e
 
 ## Table of contents
 {: .no_toc .text-delta}
@@ -57,11 +48,7 @@
 ## Small Sample Sizes and "Megacounties"
 
 Most sources do not report the same amount of data for every county; for
-<<<<<<< HEAD
-example, the survey sources rely on survey responses each day. Many counties
-=======
 example, since the survey sources rely on survey responses submitted each day, counties with small populations 
->>>>>>> afb9498e
 may have comparatively few survey responses. We do not report individual county
 estimates when small sample sizes would make estimates unreliable or would allow
 identification of respondents, violating privacy and confidentiality agreements.
@@ -84,13 +71,8 @@
 **Warning:** As sample sizes vary from day to day, the counties composing the
 megacounty can vary daily; the geographic area covered by the megacounty is
 simply the state minus the counties reported for that day. The megacounty
-<<<<<<< HEAD
-construction also depends on the specific source and signal. On one day,
-megacounty `36000` can cover a different geographic area for the `doctor-visits`
-=======
 construction also depends on the specific source and signal. For example, on one day,
 megacounty `36000` may cover a different geographic area for the `doctor-visits`
->>>>>>> afb9498e
 source than it does for the `fb-survey` source. Do not try to compare megacounty
 estimates across time or between signals.
 

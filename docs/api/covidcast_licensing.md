---
title: Data Licensing
parent: Main Endpoint (COVIDcast)
nav_order: 2
---

# Licensing for the Main Endpoint

When you use data from Delphi's Epidata API, we ask that you attribute
the source and follow the terms of the data's licensing agreement. The API
contains some data streams produced internally by Delphi, which should be
attributed to Delphi, and some republished from other sources, which should be
credited. See below for details.

## Novel Data

These data streams include data produced novelly by Delphi and intentionally and
openly surfaced by Delphi through this API.

We request you attribute our data as follows:

> Data from Delphi COVIDcast. Obtained via the Delphi Epidata API.
> <https://cmu-delphi.github.io/delphi-epidata/api/covidcast.html>

Academic publications may cite our paper:

> Alex Reinhart, Logan Brooks, Maria Jahja, Aaron Rumack, Jingjing Tang, et al.
> (2021). "An open repository of real-time COVID-19 indicators". *Proceedings of
> the National Academy of Sciences* 118 (51) e2111452118.
> <https://doi.org/10.1073/pnas.2111452118>

### Creative Commons: Attribution

These data sources are provided under the terms of the [Creative Commons
Attribution license](https://creativecommons.org/licenses/by/4.0/):

* [COVID-19 Trends and Impact Survey](covidcast-signals/fb-survey.md)
* [Doctor Visits](covidcast-signals/doctor-visits.md)
* [Hospital Admissions](covidcast-signals/hospital-admissions.md)
* [Indicator Combination](covidcast-signals/indicator-combination.md) (signals with names beginning `nmf_*`)
* [Quidel](covidcast-signals/quidel.md)

You may use this data for any purpose, provided you attribute us as the original
source, as shown above.

### Creative Commons: Attribution-NonCommercial

These data sources are provided under the terms of the [Creative Commons
Attribution-NonCommercial
license](https://creativecommons.org/licenses/by-nc/4.0/):

* [Change Healthcare](covidcast-signals/chng.md)
* [Youtube Survey](covidcast-signals/youtube-survey.md)

You may not use this data for commercial purposes, but all other uses are
permitted, provided you attribute us as the original source.

## Republished Data

These data streams are essentially mirrors of their respective sources, and are
published here subject to the original license provided by the source:

* [COVID Act Now](covidcast-signals/covid-act-now.md)
* [DSEW Community Profile Report](covidcast-signals/dsew-cpr.md)
* [Google Health Trends](covidcast-signals/ght.md)
* [Google Search Trends](covidcast-signals/google-symptoms.md)
* [HHS/NSHN Hospitalizations](covidcast-signals/hhs.md)
* [Indicator Combination](covidcast-signals/indicator-combination.md) (cases and deaths signals)
* [JHU CSSE Cases and Deaths](covidcast-signals/jhu-csse.md)
* [NCHS Mortality](covidcast-signals/nchs-mortality.md)
* [NSSP ED Visits](covidcast-signals/nssp.md)
* [SafeGraph Mobility](covidcast-signals/safegraph.md)
* [USAFacts Cases and Deaths](covidcast-signals/usa-facts.md)
<<<<<<< HEAD
* [Department of Health & Human Services](covidcast-signals/hhs.md)
=======
>>>>>>> 887eb7df

More information on the license for each source is available on their respective
documentation pages.

If you use the Delphi's COVIDcast Epidata API to access this data, we
additionally request you [acknowledge us](README.md#citing) in your product or
publication.<|MERGE_RESOLUTION|>--- conflicted
+++ resolved
@@ -71,10 +71,6 @@
 * [NSSP ED Visits](covidcast-signals/nssp.md)
 * [SafeGraph Mobility](covidcast-signals/safegraph.md)
 * [USAFacts Cases and Deaths](covidcast-signals/usa-facts.md)
-<<<<<<< HEAD
-* [Department of Health & Human Services](covidcast-signals/hhs.md)
-=======
->>>>>>> 887eb7df
 
 More information on the license for each source is available on their respective
 documentation pages.

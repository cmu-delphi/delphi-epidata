--- conflicted
+++ resolved
@@ -350,11 +350,7 @@
         updates this QueryBuilder to point to another table.
         useful for switching to a different view of the data...
         """
-<<<<<<< HEAD
-        # TODO: consider creating a copy of the QueryBuilder, modifying that, and returning the new one.
-=======
         # WARNING: if we ever switch to re-using QueryBuilder, we should change this to return a copy.
->>>>>>> 2e49339d
         self.table: str = f"{new_table} {self.alias}"
         return self
 

--- conflicted
+++ resolved
@@ -1,16 +1,9 @@
 from flask import Blueprint, request
 
-<<<<<<< HEAD
-from .._query import execute_query, filter_integers, filter_strings
-from .._validate import extract_integers, require_all
-from .._security import require_role
-
-=======
-from .._config import AUTH
 from .._params import extract_integers
 from .._query import execute_query, filter_integers, filter_strings
-from .._validate import check_auth_token, require_all
->>>>>>> 510e31f5
+from .._validate import require_all
+from .._security import require_role
 
 # first argument is the endpoint name
 bp = Blueprint("norostat", __name__)
@@ -20,12 +13,7 @@
 @bp.route("/", methods=("GET", "POST"))
 @require_role("norostat")
 def handle():
-<<<<<<< HEAD
     require_all("location", "epiweeks")
-=======
-    check_auth_token(request, AUTH["norostat"])
-    require_all(request, "location", "epiweeks")
->>>>>>> 510e31f5
 
     location = request.values["location"]
     epiweeks = extract_integers("epiweeks")

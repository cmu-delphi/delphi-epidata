from flask import Blueprint, request

from .._params import extract_integer, extract_integers, extract_strings
from .._query import execute_query, QueryBuilder
from .._validate import require_all

bp = Blueprint("flusurv", __name__)


@bp.route("/", methods=("GET", "POST"))
def handle():
    require_all(request, "epiweeks", "locations")

    epiweeks = extract_integers("epiweeks")
    locations = extract_strings("locations")
    issues = extract_integers("issues")
    lag = extract_integer("lag")

    # basic query info
    q = QueryBuilder("flusurv", "fs")

    fields_string = ["release_date", "location", "season"]
    fields_int = ["issue", "epiweek", "lag"]
    fields_float = [
        "rate_age_0",
        "rate_age_1",
        "rate_age_2",
        "rate_age_3",
        "rate_age_4",
        "rate_overall",
<<<<<<< HEAD
        "rate_age_5",
        "rate_age_6",
        "rate_age_7",
=======

        "rate_age_5",
        "rate_age_6",
        "rate_age_7",

>>>>>>> cd9a46b9
        "rate_age_18t29",
        "rate_age_30t39",
        "rate_age_40t49",
        "rate_age_5t11",
        "rate_age_12t17",
        "rate_age_lt18",
        "rate_age_gte18",
<<<<<<< HEAD
        "rate_age_1t4",
        "rate_age_gte75",
        "rate_age_0tlt1",
=======

>>>>>>> cd9a46b9
        "rate_race_white",
        "rate_race_black",
        "rate_race_hisp",
        "rate_race_asian",
        "rate_race_natamer",
<<<<<<< HEAD
        "rate_sex_male",
        "rate_sex_female",
        "rate_flu_a",
        "rate_flu_b"
=======

        "rate_sex_male",
        "rate_sex_female",
>>>>>>> cd9a46b9
    ]
    q.set_fields(fields_string, fields_int, fields_float)
    q.set_sort_order("epiweek", "location", "issue")

    q.where_integers("epiweek", epiweeks)
    q.where_strings("location", locations)

    if issues is not None:
        q.where_integers("issue", issues)
    elif lag is not None:
        q.where(lag=lag)
    else:
        q.with_max_issue("epiweek", "location")

    # send query
    return execute_query(str(q), q.params, fields_string, fields_int, fields_float)<|MERGE_RESOLUTION|>--- conflicted
+++ resolved
@@ -28,17 +28,9 @@
         "rate_age_3",
         "rate_age_4",
         "rate_overall",
-<<<<<<< HEAD
         "rate_age_5",
         "rate_age_6",
         "rate_age_7",
-=======
-
-        "rate_age_5",
-        "rate_age_6",
-        "rate_age_7",
-
->>>>>>> cd9a46b9
         "rate_age_18t29",
         "rate_age_30t39",
         "rate_age_40t49",
@@ -46,28 +38,21 @@
         "rate_age_12t17",
         "rate_age_lt18",
         "rate_age_gte18",
-<<<<<<< HEAD
         "rate_age_1t4",
         "rate_age_gte75",
         "rate_age_0tlt1",
-=======
 
->>>>>>> cd9a46b9
         "rate_race_white",
         "rate_race_black",
         "rate_race_hisp",
         "rate_race_asian",
         "rate_race_natamer",
-<<<<<<< HEAD
-        "rate_sex_male",
-        "rate_sex_female",
-        "rate_flu_a",
-        "rate_flu_b"
-=======
 
         "rate_sex_male",
         "rate_sex_female",
->>>>>>> cd9a46b9
+
+        "rate_flu_a",
+        "rate_flu_b"
     ]
     q.set_fields(fields_string, fields_int, fields_float)
     q.set_sort_order("epiweek", "location", "issue")

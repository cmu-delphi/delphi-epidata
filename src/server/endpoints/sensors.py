--- conflicted
+++ resolved
@@ -1,25 +1,14 @@
-<<<<<<< HEAD
-from flask import Blueprint
+from flask import Blueprint, request
 
-from .._validate import (
-    require_all,
-=======
-from flask import Blueprint, Request, request
-
-from .._config import AUTH, GRANULAR_SENSOR_AUTH_TOKENS, OPEN_SENSORS
 from .._exceptions import EpiDataException
 from .._params import (
->>>>>>> 510e31f5
     extract_strings,
     extract_integers,
 )
 from .._security import current_user
-from .._config import GRANULAR_SENSOR_ROLES, OPEN_SENSORS, UserRole
+from .._config import GRANULAR_SENSOR_ROLES, OPEN_SENSORS
 from .._query import filter_strings, execute_query, filter_integers
-from .._validate import (
-    require_all,
-    resolve_auth_token,
-)
+from .._validate import require_all
 from typing import List
 
 # first argument is the endpoint name
@@ -27,13 +16,7 @@
 alias = "signals"
 
 
-<<<<<<< HEAD
 def _authenticate(names: List[str]):
-=======
-def _authenticate(req: Request, names: List[str]):
-    auth_tokens_presented = (resolve_auth_token(req) or "").split(",")
-
->>>>>>> 510e31f5
     names = extract_strings("names")
     n_names = len(names)
 

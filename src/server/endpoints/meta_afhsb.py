--- conflicted
+++ resolved
@@ -13,11 +13,6 @@
 @bp.route("/", methods=("GET", "POST"))
 @require_role("afhsb")
 def handle():
-<<<<<<< HEAD
-=======
-    check_auth_token(request, AUTH["afhsb"])
-
->>>>>>> 510e31f5
     # build query
     table1 = "afhsb_00to13_state"
     table2 = "afhsb_13to17_state"

from typing import List, Optional, Tuple, Dict, Any
from itertools import groupby
from datetime import date, timedelta
from epiweeks import Week
from flask import Blueprint, request
from flask.json import loads, jsonify
from bisect import bisect_right
from sqlalchemy import text
from pandas import read_csv, to_datetime

from .._common import is_compatibility_mode, db
from .._exceptions import ValidationFailedException, DatabaseErrorException
from .._params import (
    GeoSet,
    SourceSignalSet,
    TimeSet,
    parse_geo_arg,
    parse_source_signal_arg,
    parse_time_arg,
    parse_day_or_week_arg,
    parse_day_or_week_range_arg,
    parse_single_source_signal_arg,
    parse_single_time_arg,
    parse_single_geo_arg,
)
from .._query import QueryBuilder, execute_query, run_query, parse_row, filter_fields
from .._printer import create_printer, CSVPrinter
from .._validate import (
    extract_date,
    extract_dates,
    extract_integer,
    extract_strings,
    require_all,
    require_any,
)
from .._pandas import as_pandas, print_pandas
from .covidcast_utils import compute_trend, compute_trends, compute_correlations, compute_trend_value, CovidcastMetaEntry
from ..utils import shift_day_value, day_to_time_value, time_value_to_iso, time_value_to_day, shift_week_value, time_value_to_week, guess_time_value_is_day, week_to_time_value, TimeValues
from .covidcast_utils.model import TimeType, count_signal_time_types, data_sources, create_source_signal_alias_mapper

# first argument is the endpoint name
bp = Blueprint("covidcast", __name__)
alias = None

latest_table = "epimetric_latest_v"
history_table = "epimetric_full_v"

def parse_source_signal_sets() -> List[SourceSignalSet]:
    ds = request.values.get("data_source")
    if ds:
        # old version
        require_any("signal", "signals", empty=True)
        signals = extract_strings(("signals", "signal"))
        if len(signals) == 1 and signals[0] == "*":
            return [SourceSignalSet(ds, True)]
        return [SourceSignalSet(ds, signals)]

    if ":" not in request.values.get("signal", ""):
        raise ValidationFailedException("missing parameter: signal or (data_source and signal[s])")

    return parse_source_signal_arg()


def parse_geo_sets() -> List[GeoSet]:
    geo_type = request.values.get("geo_type")
    if geo_type:
        # old version
        require_any("geo_value", "geo_values", empty=True)
        geo_values = extract_strings(("geo_values", "geo_value"))
        if len(geo_values) == 1 and geo_values[0] == "*":
            return [GeoSet(geo_type, True)]
        return [GeoSet(geo_type, geo_values)]

    if ":" not in request.values.get("geo", ""):
        raise ValidationFailedException("missing parameter: geo or (geo_type and geo_value[s])")

    return parse_geo_arg()


def parse_time_set() -> TimeSet:
    time_type = request.values.get("time_type")
    if time_type:
        # old version
        require_all("time_type", "time_values")
        time_values = extract_dates("time_values")
<<<<<<< HEAD
        if len(time_values) == 1 and time_values[0] == "*":
            return TimePair(time_type, True)
        return TimePair(time_type, time_values)
=======
        return TimeSet(time_type, time_values)
>>>>>>> 7774f96a

    if ":" not in request.values.get("time", ""):
        raise ValidationFailedException("missing parameter: time or (time_type and time_values)")

    return parse_time_arg()


@bp.route("/", methods=("GET", "POST"))
def handle():
    source_signal_sets = parse_source_signal_sets()
    source_signal_sets, alias_mapper = create_source_signal_alias_mapper(source_signal_sets)
    time_set = parse_time_set()
    geo_sets = parse_geo_sets()

    as_of = extract_date("as_of")
    issues = extract_dates("issues")
    lag = extract_integer("lag")

    # build query
    q = QueryBuilder(latest_table, "t")

    fields_string = ["geo_value", "signal"]
    fields_int = ["time_value", "direction", "issue", "lag", "missing_value", "missing_stderr", "missing_sample_size"]
    fields_float = ["value", "stderr", "sample_size"]
    is_compatibility = is_compatibility_mode()
    if is_compatibility:
        q.set_sort_order("signal", "time_value", "geo_value", "issue")
    else:
        # transfer also the new detail columns
        fields_string.extend(["source", "geo_type", "time_type"])
        q.set_sort_order("source", "signal", "time_type", "time_value", "geo_type", "geo_value", "issue")
    q.set_fields(fields_string, fields_int, fields_float)

    # basic query info
    # data type of each field
    # build the source, signal, time, and location (type and id) filters

    q.apply_source_signal_filters("source", "signal", source_signal_sets)
    q.apply_geo_filters("geo_type", "geo_value", geo_sets)
    q.apply_time_filter("time_type", "time_value", time_set)

    q.apply_issues_filter(history_table, issues)
    q.apply_lag_filter(history_table, lag)
    q.apply_as_of_filter(history_table, as_of)

    def transform_row(row, proxy):
        if is_compatibility or not alias_mapper or "source" not in row:
            return row
        row["source"] = alias_mapper(row["source"], proxy["signal"])
        return row

    # send query
    return execute_query(str(q), q.params, fields_string, fields_int, fields_float, transform=transform_row)


def _verify_argument_time_type_matches(is_day_argument: bool, count_daily_signal: int, count_weekly_signal: int) -> None:
    if is_day_argument and count_weekly_signal > 0:
        raise ValidationFailedException("day arguments for weekly signals")
    if not is_day_argument and count_daily_signal > 0:
        raise ValidationFailedException("week arguments for daily signals")


@bp.route("/trend", methods=("GET", "POST"))
def handle_trend():
    require_all("window", "date")
    source_signal_sets = parse_source_signal_sets()
    daily_signals, weekly_signals = count_signal_time_types(source_signal_sets)
    source_signal_sets, alias_mapper = create_source_signal_alias_mapper(source_signal_sets)
    geo_sets = parse_geo_sets()

    time_window = parse_day_or_week_range_arg("window")
    is_day = time_window.is_day
    time_set = parse_day_or_week_arg("date")
    time_value, is_also_day = time_set.time_values[0], time_set.is_day
    if is_day != is_also_day:
        raise ValidationFailedException("mixing weeks with day arguments")
    _verify_argument_time_type_matches(is_day, daily_signals, weekly_signals)
    basis_time_value = extract_date("basis")
    if basis_time_value is None:
        base_shift = extract_integer("basis_shift")
        if base_shift is None:
            base_shift = 7
        basis_time_value = shift_day_value(time_value, -1 * base_shift) if is_day else shift_week_value(time_value, -1 * base_shift)

    # build query
    q = QueryBuilder(latest_table, "t")

    fields_string = ["geo_type", "geo_value", "source", "signal"]
    fields_int = ["time_value"]
    fields_float = ["value"]
    q.set_fields(fields_string, fields_int, fields_float)
    q.set_sort_order("geo_type", "geo_value", "source", "signal", "time_value")

    q.apply_source_signal_filters("source", "signal", source_signal_sets)
    q.apply_geo_filters("geo_type", "geo_value", geo_sets)
    q.apply_time_filter("time_type", "time_value", time_window)

    p = create_printer()

    def gen(rows):
        for key, group in groupby((parse_row(row, fields_string, fields_int, fields_float) for row in rows), lambda row: (row["geo_type"], row["geo_value"], row["source"], row["signal"])):
            geo_type, geo_value, source, signal = key
            if alias_mapper:
                source = alias_mapper(source, signal)
            trend = compute_trend(geo_type, geo_value, source, signal, time_value, basis_time_value, ((row["time_value"], row["value"]) for row in group))
            yield trend.asdict()

    # execute first query
    try:
        r = run_query(p, (str(q), q.params))
    except Exception as e:
        raise DatabaseErrorException(str(e))

    # now use a generator for sending the rows and execute all the other queries
    return p(filter_fields(gen(r)))


@bp.route("/trendseries", methods=("GET", "POST"))
def handle_trendseries():
    require_all("window")
    source_signal_sets = parse_source_signal_sets()
    daily_signals, weekly_signals = count_signal_time_types(source_signal_sets)
    source_signal_sets, alias_mapper = create_source_signal_alias_mapper(source_signal_sets)
    geo_sets = parse_geo_sets()

    time_window = parse_day_or_week_range_arg("window")
    is_day = time_window.is_day
    _verify_argument_time_type_matches(is_day, daily_signals, weekly_signals)
    basis_shift = extract_integer(("basis", "basis_shift"))
    if basis_shift is None:
        basis_shift = 7

    # build query
    q = QueryBuilder(latest_table, "t")

    fields_string = ["geo_type", "geo_value", "source", "signal"]
    fields_int = ["time_value"]
    fields_float = ["value"]
    q.set_fields(fields_string, fields_int, fields_float)
    q.set_sort_order("geo_type", "geo_value", "source", "signal", "time_value")

    q.apply_source_signal_filters("source", "signal", source_signal_sets)
    q.apply_geo_filters("geo_type", "geo_value", geo_sets)
    q.apply_time_filter("time_type", "time_value", time_window)

    p = create_printer()

    shifter = lambda x: shift_day_value(x, -basis_shift)
    if not is_day:
        shifter = lambda x: shift_week_value(x, -basis_shift)

    def gen(rows):
        for key, group in groupby((parse_row(row, fields_string, fields_int, fields_float) for row in rows), lambda row: (row["geo_type"], row["geo_value"], row["source"], row["signal"])):
            geo_type, geo_value, source, signal = key
            if alias_mapper:
                source = alias_mapper(source, signal)
            trends = compute_trends(geo_type, geo_value, source, signal, shifter, ((row["time_value"], row["value"]) for row in group))
            for t in trends:
                yield t.asdict()

    # execute first query
    try:
        r = run_query(p, (str(q), q.params))
    except Exception as e:
        raise DatabaseErrorException(str(e))

    # now use a generator for sending the rows and execute all the other queries
    return p(filter_fields(gen(r)))


@bp.route("/correlation", methods=("GET", "POST"))
def handle_correlation():
    require_all("reference", "window", "others", "geo")
    reference = parse_single_source_signal_arg("reference")
    other_sets = parse_source_signal_arg("others")
    daily_signals, weekly_signals = count_signal_time_types(other_sets + [reference])
    source_signal_sets, alias_mapper = create_source_signal_alias_mapper(other_sets + [reference])
    geo_sets = parse_geo_arg()
    time_window = parse_day_or_week_range_arg("window")
    is_day = time_window.is_day
    _verify_argument_time_type_matches(is_day, daily_signals, weekly_signals)

    lag = extract_integer("lag")
    if lag is None:
        lag = 28

    # `lag` above is used in post-processing, not in the database query, so we can use latest here
    q = QueryBuilder(latest_table, "t")

    fields_string = ["geo_type", "geo_value", "source", "signal"]
    fields_int = ["time_value"]
    fields_float = ["value"]
    q.set_fields(fields_string, fields_int, fields_float)
    q.set_sort_order("geo_type", "geo_value", "source", "signal", "time_value")

    q.apply_source_signal_filters(
        "source",
        "signal",
        source_signal_sets,
    )
    q.apply_geo_filters("geo_type", "geo_value", geo_sets)
    q.apply_time_filter("time_type", "time_value", time_window)

    df = as_pandas(str(q), q.params)
    if is_day:
        df["time_value"] = to_datetime(df["time_value"], format="%Y%m%d")
    else:
        # week but convert to date for simpler shifting
        df["time_value"] = to_datetime(df["time_value"].apply(lambda v: time_value_to_week(v).startdate()))

    p = create_printer()

    def prepare_data_frame(df):
        return df[["time_value", "value"]].set_index("time_value")

    def gen():
        by_geo = df.groupby(["geo_type", "geo_value"])
        for (geo_type, geo_value), group in by_geo:
            # group by source, signal
            by_signal = group.groupby(["source", "signal"])

            # find reference group
            # dataframe structure: index=time_value, value=value
            reference_group = next((prepare_data_frame(group) for (source, signal), group in by_signal if source == reference.source and signal == reference.signal[0]), None)

            if reference_group is None or reference_group.empty:
                continue  # no data for reference

            # dataframe structure: index=time_value, value=value
            other_groups = [((source, signal), prepare_data_frame(group)) for (source, signal), group in by_signal if not (source == reference.source and signal == reference.signal[0])]
            if not other_groups:
                continue  # no other signals

            for (source, signal), other_group in other_groups:
                if alias_mapper:
                    source = alias_mapper(source, signal)
                for cor in compute_correlations(geo_type, geo_value, source, signal, lag, reference_group, other_group, is_day):
                    yield cor.asdict()

    # now use a generator for sending the rows and execute all the other queries
    return p(filter_fields(gen()))


@bp.route("/csv", methods=("GET", "POST"))
def handle_export():
    source, signal = request.values.get("signal", "jhu-csse:confirmed_incidence_num").split(":")
    source_signal_sets = [SourceSignalSet(source, [signal])]
    daily_signals, weekly_signals = count_signal_time_types(source_signal_sets)
    source_signal_sets, alias_mapper = create_source_signal_alias_mapper(source_signal_sets)
    start_time_set = parse_day_or_week_arg("start_day", 202001 if weekly_signals > 0 else 20200401)
    start_day, is_day = start_time_set.time_values[0], start_time_set.is_day
    end_time_set = parse_day_or_week_arg("end_day", 202020 if weekly_signals > 0 else 20200901)
    end_day, is_end_day = end_time_set.time_values[0], end_time_set.is_day
    if is_day != is_end_day:
        raise ValidationFailedException("mixing weeks with day arguments")
    _verify_argument_time_type_matches(is_day, daily_signals, weekly_signals)

    geo_type = request.values.get("geo_type", "county")
    geo_values = request.values.get("geo_values", "*")

    if geo_values != "*":
        geo_values = geo_values.split(",")

    as_of, is_as_of_day = (parse_day_or_week_arg("as_of").time_values[0], parse_day_or_week_arg("as_of").is_day) if "as_of" in request.values else (None, is_day)
    if is_day != is_as_of_day:
        raise ValidationFailedException("mixing weeks with day arguments")

    # build query
    q = QueryBuilder(latest_table, "t")

    q.set_fields(["geo_value", "signal", "time_value", "issue", "lag", "value", "stderr", "sample_size", "geo_type", "source"], [], [])

    q.set_sort_order("time_value", "geo_value")
    q.apply_source_signal_filters("source", "signal", source_signal_sets)
    q.apply_time_filter("time_type", "time_value", TimeSet("day" if is_day else "week", [(start_day, end_day)]))
    q.apply_geo_filters("geo_type", "geo_value", [GeoSet(geo_type, True if geo_values == "*" else geo_values)])

    q.apply_as_of_filter(history_table, as_of)

    format_date = time_value_to_iso if is_day else lambda x: time_value_to_week(x).cdcformat()
    # tag as_of in filename, if it was specified
    as_of_str = "-asof-{as_of}".format(as_of=format_date(as_of)) if as_of is not None else ""
    filename = "covidcast-{source}-{signal}-{start_day}-to-{end_day}{as_of}".format(source=source, signal=signal, start_day=format_date(start_day), end_day=format_date(end_day), as_of=as_of_str)
    p = CSVPrinter(filename)

    def parse_row(i, row):
        # '',geo_value,signal,{time_value,issue},lag,value,stderr,sample_size,geo_type,data_source
        return {
            "": i,
            "geo_value": row["geo_value"],
            "signal": row["signal"],
            "time_value": time_value_to_iso(row["time_value"]) if is_day else row["time_value"],
            "issue": time_value_to_iso(row["issue"]) if is_day else row["issue"],
            "lag": row["lag"],
            "value": row["value"],
            "stderr": row["stderr"],
            "sample_size": row["sample_size"],
            "geo_type": row["geo_type"],
            "data_source": alias_mapper(row["source"], row["signal"]) if alias_mapper else row["source"],
        }

    def gen(first_row, rows):
        yield parse_row(0, first_row)
        for i, row in enumerate(rows):
            yield parse_row(i + 1, row)

    # execute query
    try:
        r = run_query(p, (str(q), q.params))
    except Exception as e:
        raise DatabaseErrorException(str(e))

    # special case for no data to be compatible with the CSV server
    first_row = next(r, None)
    if not first_row:
        return "No matching data found for signal {source}:{signal} " "at {geo} level from {start_day} to {end_day}, as of {as_of}.".format(
            source=source, signal=signal, geo=geo_type, start_day=format_date(start_day), end_day=format_date(end_day), as_of=(date.today().isoformat() if as_of is None else format_date(as_of))
        )

    # now use a generator for sending the rows and execute all the other queries
    return p(gen(first_row, r))


@bp.route("/backfill", methods=("GET", "POST"))
def handle_backfill():
    """
    example query: http://localhost:5000/covidcast/backfill?signal=fb-survey:smoothed_cli&time=day:20200101-20220101&geo=state:ny&anchor_lag=60
    """
    require_all("geo", "time", "signal")
    source_signal_set = parse_single_source_signal_arg("signal")
    daily_signals, weekly_signals = count_signal_time_types([source_signal_set])
    source_signal_sets, _ = create_source_signal_alias_mapper([source_signal_set])
    # don't need the alias mapper since we don't return the source

    time_set = parse_single_time_arg("time")
    is_day = time_set.is_day
    _verify_argument_time_type_matches(is_day, daily_signals, weekly_signals)

    geo_set = parse_single_geo_arg("geo")
    reference_anchor_lag = extract_integer("anchor_lag")  # in days or weeks
    if reference_anchor_lag is None:
        reference_anchor_lag = 60

    # build query
    q = QueryBuilder(history_table, "t")

    fields_string = []
    fields_int = ["time_value", "issue"]
    fields_float = ["value", "sample_size"]
    # sort by time value and issue asc
    q.set_sort_order("time_value", "issue")
    q.set_fields(fields_string, fields_int, fields_float, ["is_latest_issue"])

    q.apply_source_signal_filters("source", "signal", source_signal_sets)
    q.apply_geo_filters("geo_type", "geo_value", [geo_set])
    q.apply_time_filter("time_type", "time_value", time_set)

    p = create_printer()

    def find_anchor_row(rows: List[Dict[str, Any]], issue: int) -> Optional[Dict[str, Any]]:
        # assume sorted by issue asc
        # find the row that is <= target issue
        i = bisect_right([r["issue"] for r in rows], issue)
        if i:
            return rows[i - 1]
        return None

    def gen(rows):
        # stream per time_value
        for time_value, group in groupby((parse_row(row, fields_string, fields_int, fields_float) for row in rows), lambda row: row["time_value"]):
            # compute data per time value
            issues: List[Dict[str, Any]] = [r for r in group]
            shifted_time_value = shift_day_value(time_value, reference_anchor_lag) if is_day else shift_week_value(time_value, reference_anchor_lag)
            anchor_row = find_anchor_row(issues, shifted_time_value)

            for i, row in enumerate(issues):
                if i > 0:
                    prev_row = issues[i - 1]
                    row["value_rel_change"] = compute_trend_value(row["value"] or 0, prev_row["value"] or 0, 0)
                    if row["sample_size"] is not None:
                        row["sample_size_rel_change"] = compute_trend_value(row["sample_size"] or 0, prev_row["sample_size"] or 0, 0)
                if anchor_row and anchor_row["value"] is not None:
                    row["is_anchor"] = row == anchor_row
                    row["value_completeness"] = (row["value"] or 0) / anchor_row["value"] if anchor_row["value"] else 1
                    if row["sample_size"] is not None:
                        row["sample_size_completeness"] = row["sample_size"] / anchor_row["sample_size"] if anchor_row["sample_size"] else 1
                yield row

    # execute first query
    try:
        r = run_query(p, (q.query, q.params))
    except Exception as e:
        raise DatabaseErrorException(str(e))

    # now use a generator for sending the rows and execute all the other queries
    return p(filter_fields(gen(r)))


@bp.route("/meta", methods=("GET", "POST"))
def handle_meta():
    """
    similar to /covidcast_meta but in a structured optimized JSON form for the app
    """

    filter_signal = parse_source_signal_arg("signal")
    flags = ",".join(request.values.getlist("flags")).split(",")
    filter_smoothed: Optional[bool] = None
    filter_weighted: Optional[bool] = None
    filter_cumulative: Optional[bool] = None
    filter_active: Optional[bool] = None
    filter_time_type: Optional[TimeType] = None

    if "smoothed" in flags:
        filter_smoothed = True
    elif "not_smoothed" in flags:
        filter_smoothed = False
    if "weighted" in flags:
        filter_weighted = True
    elif "not_weighted" in flags:
        filter_weighted = False
    if "cumulative" in flags:
        filter_cumulative = True
    elif "not_cumulative" in flags:
        filter_cumulative = False
    if "active" in flags:
        filter_active = True
    elif "inactive" in flags:
        filter_active = False
    if "day" in flags:
        filter_active = TimeType.day
    elif "week" in flags:
        filter_active = TimeType.week

    row = db.execute(text("SELECT epidata FROM covidcast_meta_cache LIMIT 1")).fetchone()

    data = loads(row["epidata"]) if row and row["epidata"] else []

    by_signal: Dict[Tuple[str, str], List[Dict[str, Any]]] = {}
    for row in data:
        entry = by_signal.setdefault((row["data_source"], row["signal"]), [])
        entry.append(row)

    sources: List[Dict[str, Any]] = []
    for source in data_sources:
        meta_signals: List[Dict[str, Any]] = []

        for signal in source.signals:
            if filter_active is not None and signal.active != filter_active:
                continue
            if filter_signal and all((not s.matches(signal.source, signal.signal) for s in filter_signal)):
                continue
            if filter_smoothed is not None and signal.is_smoothed != filter_smoothed:
                continue
            if filter_weighted is not None and signal.is_weighted != filter_weighted:
                continue
            if filter_cumulative is not None and signal.is_cumulative != filter_cumulative:
                continue
            if filter_time_type is not None and signal.time_type != filter_time_type:
                continue
            meta_data = by_signal.get((source.db_source, signal.signal))
            if not meta_data:
                continue
            row = meta_data[0]
            entry = CovidcastMetaEntry(signal, row["min_time"], row["max_time"], row["max_issue"])
            for row in meta_data:
                entry.intergrate(row)
            meta_signals.append(entry.asdict())

        if not meta_signals:  # none found or no signals
            continue

        s = source.asdict()
        s["signals"] = meta_signals
        sources.append(s)

    return jsonify(sources)


@bp.route("/coverage", methods=("GET", "POST"))
def handle_coverage():
    """
    similar to /signal_dashboard_coverage for a specific signal returns the coverage (number of locations for a given geo_type)
    """

    source_signal_sets = parse_source_signal_sets()
    daily_signals, weekly_signals = count_signal_time_types(source_signal_sets)
    source_signal_sets, alias_mapper = create_source_signal_alias_mapper(source_signal_sets)

    geo_type = request.values.get("geo_type", "county")
    if "window" in request.values:
        time_window = parse_day_or_week_range_arg("window")
        is_day = time_window.is_day
    else:
        now_time = extract_date("latest")
        last = extract_integer("days")
        last_weeks = extract_integer("weeks")
        # week if latest is week like or weeks are given otherwise we don't know and guess days
        if (now_time is not None and not guess_time_value_is_day(now_time)) or last_weeks is not None or weekly_signals > 0:
            # week
            if last_weeks is None:
                last_weeks = last or 30
            is_day = False
            now_week = Week.thisweek() if now_time is None else time_value_to_week(now_time)
            time_window = TimeSet("week", [(week_to_time_value(now_week - last_weeks), week_to_time_value(now_week))])
        else:
            is_day = True
            if last is None:
                last = 30
            now = date.today() if now_time is None else time_value_to_day(now_time)
            time_window = TimeSet("day", [(day_to_time_value(now - timedelta(days=last)), day_to_time_value(now))])
    _verify_argument_time_type_matches(is_day, daily_signals, weekly_signals)

    q = QueryBuilder(latest_table, "c")
    fields_string = ["source", "signal"]
    fields_int = ["time_value"]

    q.set_fields(fields_string, fields_int)

    # manually append the count column because of grouping
    fields_int.append("count")
    q.fields.append(f"count({q.alias}.geo_value) as count")

    if geo_type == "only-county":
        q.where(geo_type="county")
        q.conditions.append('geo_value not like "%000"')
    else:
        q.where(geo_type=geo_type)
    q.apply_source_signal_filters("source", "signal", source_signal_sets)
    q.apply_time_filter("time_type", "time_value", time_window)
    q.group_by = "c.source, c.signal, c.time_value"
    q.set_sort_order("source", "signal", "time_value")

    def transform_row(row, proxy):
        if not alias_mapper or "source" not in row:
            return row
        row["source"] = alias_mapper(row["source"], proxy["signal"])
        return row

    return execute_query(q.query, q.params, fields_string, fields_int, [], transform=transform_row)


@bp.route("/anomalies", methods=("GET", "POST"))
def handle_anomalies():
    """
    proxy to the excel sheet about data anomalies
    """

    df = read_csv(
        "https://docs.google.com/spreadsheets/d/e/2PACX-1vToGcf9x5PNJg-eSrxadoR5b-LM2Cqs9UML97587OGrIX0LiQDcU1HL-L2AA8o5avbU7yod106ih0_n/pub?gid=0&single=true&output=csv", skip_blank_lines=True
    )
    df = df[df["source"].notnull() & df["published"]]
    return print_pandas(df)<|MERGE_RESOLUTION|>--- conflicted
+++ resolved
@@ -83,13 +83,9 @@
         # old version
         require_all("time_type", "time_values")
         time_values = extract_dates("time_values")
-<<<<<<< HEAD
         if len(time_values) == 1 and time_values[0] == "*":
-            return TimePair(time_type, True)
-        return TimePair(time_type, time_values)
-=======
+            return TimeSet(time_type, True)
         return TimeSet(time_type, time_values)
->>>>>>> 7774f96a
 
     if ":" not in request.values.get("time", ""):
         raise ValidationFailedException("missing parameter: time or (time_type and time_values)")

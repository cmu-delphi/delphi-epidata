--- conflicted
+++ resolved
@@ -139,13 +139,8 @@
     fields_string = ["geo_value", "signal"]
     fields_int = ["time_value", "direction", "issue", "lag", "missing_value", "missing_stderr", "missing_sample_size"]
     fields_float = ["value", "stderr", "sample_size"]
-<<<<<<< HEAD
     is_compatibility = is_compatibility_mode()
     if is_compatibility:
-=======
-
-    if is_compatibility_mode():
->>>>>>> 81951e02
         q.set_order("signal", "time_value", "geo_value", "issue")
     else:
         # transfer also the new detail columns

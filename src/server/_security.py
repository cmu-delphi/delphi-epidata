--- conflicted
+++ resolved
@@ -22,21 +22,9 @@
 API_KEY_SOFT_WARNING = API_KEY_HARD_WARNING - timedelta(days=14)
 
 # rollout warning messages
-<<<<<<< HEAD
 ROLLOUT_WARNING_RATE_LIMIT = "This request exceeded the anonymous limit on requests per hour, which will be enforced starting {}.".format(API_KEY_REQUIRED_STARTING_AT)
 ROLLOUT_WARNING_MULTIPLES = "This request exceeded the anonymous limit on selected multiples, which will be enforced starting {}.".format(API_KEY_REQUIRED_STARTING_AT)
-_ROLLOUT_WARNING_AD_FRAGMENT = "To be exempt from this limit, authenticate your requests with a free API key, now available at {}.".format(API_KEY_REGISTRATION_FORM_LINK)
-=======
-# intended usage: in place of API_KEY_WARNING_TEXT
-# phase 1 / soft warning: ROLLOUT_WARNING_RATE_LIMIT or ROLLOUT_WARNING_MULTIPLES
-# phase 2 / hard warning: (ROLLOUT_WARNING_RATE_LIMIT + PHASE_2_STOPGAP) or (ROLLOUT_WARNING_MULTIPLES + PHASE_2_STOPGAP)
-
-ROLLOUT_WARNING_RATE_LIMIT = "This request exceeded the anonymous limit on requests per minute."
-ROLLOUT_WARNING_MULTIPLES = "This request exceeded the anonymous limit on selected multiples."
-_ROLLOUT_WARNING_AD_FRAGMENT = "To be exempt from this limit, authenticate your requests with an API key, which will be enforced starting {}. Registration now available at {}.".format(
-    API_KEY_REQUIRED_STARTING_AT, API_KEY_REGISTRATION_FORM_LINK_LOCAL
-)
->>>>>>> 0bda3a89
+_ROLLOUT_WARNING_AD_FRAGMENT = "To be exempt from this limit, authenticate your requests with a free API key, now available at {}.".format(API_KEY_REGISTRATION_FORM_LINK_LOCAL)
 
 PHASE_1_2_STOPGAP = (
     "A temporary public key `{}` is available for use between now and {} to give you time to register or adapt your requests without this message continuing to break your systems."
@@ -44,18 +32,10 @@
 
 
 # steady-state error messages
-<<<<<<< HEAD
-ERROR_MSG_RATE_LIMIT = "Rate limit exceeded for anonymous queries. To remove this limit, register a free API key at {}".format(API_KEY_REGISTRATION_FORM_LINK)
-ERROR_MSG_MULTIPLES = "Requested too many multiples for anonymous queries. To remove this limit, register a free API key at {}".format(API_KEY_REGISTRATION_FORM_LINK)
+ERROR_MSG_RATE_LIMIT = "Rate limit exceeded for anonymous queries. To remove this limit, register a free API key at {}".format(API_KEY_REGISTRATION_FORM_LINK_LOCAL)
+ERROR_MSG_MULTIPLES = "Requested too many multiples for anonymous queries. To remove this limit, register a free API key at {}".format(API_KEY_REGISTRATION_FORM_LINK_LOCAL)
 ERROR_MSG_INVALID_KEY = (
-    "API key does not exist. Register a new key at {} or contact delphi-support+privacy@andrew.cmu.edu to troubleshoot".format(API_KEY_REGISTRATION_FORM_LINK)
-=======
-ERROR_MSG_RATE_LIMIT = "Rate limit exceeded for anonymous queries.\nTo remove this limit, register a free API key at {}".format(API_KEY_REGISTRATION_FORM_LINK_LOCAL)
-ERROR_MSG_MULTIPLES = "Requested too many multiples for anonymous queries.\nTo remove this limit, register a free API key at {}".format(API_KEY_REGISTRATION_FORM_LINK_LOCAL)
-ERROR_MSG_INVALID_KEY = (
-    "API key does not exist. Register a new key at {} or contact $CONTACT_POINT to troubleshoot".format(API_KEY_REGISTRATION_FORM_LINK_LOCAL)
->>>>>>> 0bda3a89
-)
+    "API key does not exist. Register a new key at {} or contact delphi-support+privacy@andrew.cmu.edu to troubleshoot".format(API_KEY_REGISTRATION_FORM_LINK_LOCAL)
 ERROR_MSG_INVALID_ROLE = "Provided API key does not have access to this endpoint. Please contact delphi-support+privacy@andrew.cmu.edu."
 
 

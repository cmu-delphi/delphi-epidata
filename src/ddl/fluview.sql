--- conflicted
+++ resolved
@@ -379,6 +379,24 @@
 | rate_sex_female   | double      | YES  |     | NULL    |                |
 | season            | char(7)     | YES  |     | NULL    |                |
 +-------------------+-------------+------+-----+---------+----------------+
+
+id: unique identifier for each record
+release_date: the date when this record was first received by Delphi
+issue: the epiweek of receipt by Delphi (e.g. issue 201453 includes epiweeks up to
+  and including 2014w53, but not 2015w01 or following)
+epiweek: the epiweek during which the data was collected
+location: the name of the catchment (e.g. 'network_all', 'CA', 'NY_albany')
+lag: number of weeks between `epiweek` and `issue`
+rate_age_0: hospitalization rate for ages 0-4
+rate_age_1: hospitalization rate for ages 5-17
+rate_age_2: hospitalization rate for ages 18-49
+rate_age_3: hospitalization rate for ages 50-64
+rate_age_4: hospitalization rate for ages 65+
+rate_overall: overall hospitalization rate
+rate_age_5: hospitalization rate for ages 65-74
+rate_age_6: hospitalization rate for ages 75-84
+rate_age_7: hospitalization rate for ages 85+
+
 */
 
 CREATE TABLE `flusurv` (
@@ -405,12 +423,9 @@
   `rate_age_12t17` double DEFAULT NULL,
   `rate_age_lt18` double DEFAULT NULL,
   `rate_age_gte18` double DEFAULT NULL,
-<<<<<<< HEAD
   `rate_age_1t4` double DEFAULT NULL,
   `rate_age_gte75` double DEFAULT NULL,
   `rate_age_0tlt1` double DEFAULT NULL,
-=======
->>>>>>> cd9a46b9
   `rate_race_white` double DEFAULT NULL,
   `rate_race_black` double DEFAULT NULL,
   `rate_race_hisp` double DEFAULT NULL,
@@ -418,12 +433,8 @@
   `rate_race_natamer` double DEFAULT NULL,
   `rate_sex_male` double DEFAULT NULL,
   `rate_sex_female` double DEFAULT NULL,
-<<<<<<< HEAD
   `rate_flu_a` double DEFAULT NULL,
   `rate_flu_b` double DEFAULT NULL,
-=======
-  `season` char(7) DEFAULT NULL,
->>>>>>> cd9a46b9
   PRIMARY KEY (`id`),
   UNIQUE KEY `issue` (`issue`,`epiweek`,`location`),
   KEY `release_date` (`release_date`),

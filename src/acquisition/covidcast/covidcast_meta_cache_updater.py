--- conflicted
+++ resolved
@@ -36,13 +36,9 @@
 
   # fetch metadata
   try:
-<<<<<<< HEAD
-    metadata = database.compute_covidcast_meta()
-=======
     metadata_calculation_start_time = time.time()
     metadata = database.compute_covidcast_meta()
     metadata_calculation_interval_in_seconds = time.time() - metadata_calculation_start_time
->>>>>>> b31e1573
   except:
     # clean up before failing
     database.disconnect(True)

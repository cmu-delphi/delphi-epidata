--- conflicted
+++ resolved
@@ -82,11 +82,7 @@
   :database: an open connection to the epidata database
 
   :handlers: functions for archiving (successful, failed) files
-<<<<<<< HEAD
-  
-=======
 
->>>>>>> 2e49339d
   :return: the number of modified rows
   """
   archive_as_successful, archive_as_failed = handlers
@@ -169,13 +165,7 @@
       database,
       make_handlers(args.data_dir, args.specific_issue_date),
       logger)
-<<<<<<< HEAD
-    logger.info("Finished inserting database rows", row_count = modified_row_count)
-    # the following print statement serves the same function as the logger.info call above
-    # print('inserted/updated %d rows' % modified_row_count)
-=======
     logger.info("Finished inserting/updating database rows", row_count = modified_row_count)
->>>>>>> 2e49339d
   finally:
     database.do_analyze()
     # unconditionally commit database changes since CSVs have been archived

"""A utility class that handles database operations related to covidcast.

See src/ddl/covidcast.sql for an explanation of each field.
"""

# third party
import json
import mysql.connector
import numpy as np
from math import ceil

from queue import Queue, Empty
import threading
from multiprocessing import cpu_count

# first party
import delphi.operations.secrets as secrets

from delphi.epidata.acquisition.covidcast.logger import get_structured_logger

class CovidcastRow():
  """A container for all the values of a single covidcast row."""

  @staticmethod
  def fromCsvRowValue(row_value, source, signal, time_type, geo_type, time_value, issue, lag):
    if row_value is None: return None
    return CovidcastRow(source, signal, time_type, geo_type, time_value,
                        row_value.geo_value,
                        row_value.value,
                        row_value.stderr,
                        row_value.sample_size,
                        row_value.missing_value,
                        row_value.missing_stderr,
                        row_value.missing_sample_size,
                        issue, lag)

  @staticmethod
  def fromCsvRows(row_values, source, signal, time_type, geo_type, time_value, issue, lag):
    # NOTE: returns a generator, as row_values is expected to be a generator
    return (CovidcastRow.fromCsvRowValue(row_value, source, signal, time_type, geo_type, time_value, issue, lag)
            for row_value in row_values)

  def __init__(self, source, signal, time_type, geo_type, time_value, geo_value, value, stderr, 
               sample_size, missing_value, missing_stderr, missing_sample_size, issue, lag):
    self.id = None
    self.source = source
    self.signal = signal
    self.time_type = time_type
    self.geo_type = geo_type
    self.time_value = time_value
    self.geo_value = geo_value      # from CSV row
    self.value = value              # ...
    self.stderr = stderr            # ...
    self.sample_size = sample_size  # ...
    self.missing_value = missing_value # ...
    self.missing_stderr = missing_stderr # ...
    self.missing_sample_size = missing_sample_size # from CSV row
    self.direction_updated_timestamp = 0
    self.direction = None
    self.issue = issue
    self.lag = lag


class Database:
  """A collection of covidcast database operations."""

  DATABASE_NAME = 'covid'

  latest_table = "signal_latest_v" # technically VIEW and not a TABLE, but...
  history_table = "signal_history_v" # ...also a VIEW
  load_table = "signal_load"

  def connect(self, connector_impl=mysql.connector):
    """Establish a connection to the database."""
    u, p = secrets.db.epi
    self._connector_impl = connector_impl
    self._connection = self._connector_impl.connect(
        host=secrets.db.host,
        user=u,
        password=p,
        database=Database.DATABASE_NAME)
    self._cursor = self._connection.cursor()

  def commit(self):
    self._connection.commit()

  def rollback(self):
    self._connection.rollback()

  def disconnect(self, commit):
    """Close the database connection.

    commit: if true, commit changes, otherwise rollback
    """

    self._cursor.close()
    if commit:
      self._connection.commit()
    self._connection.close()

  def count_all_rows(self, tablename=None):
    """Return the total number of rows in table `covidcast`."""

    if tablename is None:
      tablename = self.history_table

    self._cursor.execute(f'SELECT count(1) FROM `{tablename}`')

    for (num,) in self._cursor:
      return num

  def count_all_history_rows(self):
    return self.count_all_rows(self.history_table)

  def count_all_latest_rows(self):
    return self.count_all_rows(self.latest_table)

  def insert_or_update_bulk(self, cc_rows):
    return self.insert_or_update_batch(cc_rows)

  def insert_or_update_batch(self, cc_rows, batch_size=2**20, commit_partial=False):
    """
    Insert new rows (or update existing) into the load table.
    Data inserted this way will not be available to clients until the appropriate steps from src/dbjobs/ have run
    """

    # NOTE: `value_update_timestamp` is hardcoded to "NOW" (which is appropriate) and 
    #       `is_latest_issue` is hardcoded to 1 (which is temporary and addressed later in this method)
    insert_into_loader_sql = f'''
      INSERT INTO `{self.load_table}`
        (`source`, `signal`, `time_type`, `geo_type`, `time_value`, `geo_value`,
        `value_updated_timestamp`, `value`, `stderr`, `sample_size`, `issue`, `lag`, 
        `is_latest_issue`, `missing_value`, `missing_stderr`, `missing_sample_size`)
      VALUES
        (%s, %s, %s, %s, %s, %s, 
        UNIX_TIMESTAMP(NOW()), %s, %s, %s, %s, %s, 
        1, %s, %s, %s)
    '''

    # all load table entries are already marked "is_latest_issue".
    # if an entry in the load table is NOT in the latest table, it is clearly now the latest value for that key (so we do nothing (thanks to INNER join)).
    # if an entry *IS* in both load and latest tables, but latest table issue is newer, unmark is_latest_issue in load.
    fix_is_latest_issue_sql = f'''
        UPDATE 
            `{self.load_table}` JOIN `{self.latest_table}` 
                USING (`source`, `signal`, `geo_type`, `geo_value`, `time_type`, `time_value`) 
            SET `{self.load_table}`.`is_latest_issue`=0 
            WHERE `{self.load_table}`.`issue` < `{self.latest_table}`.`issue`
    '''

    if 0 != self.count_all_rows(self.load_table):
      # TODO: determine if this should be fatal?!
      logger = get_structured_logger("insert_or_update_batch")
      logger.warn("Non-zero count in the load table!!!  This indicates scheduling of acqusition and dbjobs may be out of sync.")

    # TODO: consider handling cc_rows as a generator instead of a list

    try:
      num_rows = len(cc_rows)
      total = 0
      if not batch_size:
        batch_size = num_rows
      num_batches = ceil(num_rows/batch_size)
      for batch_num in range(num_batches):
        start = batch_num * batch_size
        end = min(num_rows, start + batch_size)
        length = end - start

        args = [(
          row.source,
          row.signal,
          row.time_type,
          row.geo_type,
          row.time_value,
          row.geo_value,
          row.value,
          row.stderr,
          row.sample_size,
          row.issue,
          row.lag,
          row.missing_value,
          row.missing_stderr,
          row.missing_sample_size
        ) for row in cc_rows[start:end]]


        self._cursor.executemany(insert_into_loader_sql, args)
        modified_row_count = self._cursor.rowcount
        self._cursor.execute(fix_is_latest_issue_sql)

        if modified_row_count is None or modified_row_count == -1:
          # the SQL connector does not support returning number of rows affected (see PEP 249)
          total = None
        else:
          total += modified_row_count
        if commit_partial:
          self._connection.commit()
    except Exception as e:
      # TODO: rollback???  truncate table???  something???
      raise e
    return total

<<<<<<< HEAD
  def compute_covidcast_meta(self, table_name=None):
    """Compute and return metadata on all COVIDcast signals."""
=======
  def delete_batch(self, cc_deletions):
    """
    Remove rows specified by a csv file or list of tuples.

    If cc_deletions is a filename, the file should include a header row and use the following field order:
    - geo_id
    - value (ignored)
    - stderr (ignored)
    - sample_size (ignored)
    - issue (YYYYMMDD format)
    - time_value (YYYYMMDD format)
    - geo_type
    - signal
    - source

    If cc_deletions is a list of tuples, the tuples should use the following field order (=same as above, plus time_type):
    - geo_id
    - value (ignored)
    - stderr (ignored)
    - sample_size (ignored)
    - issue (YYYYMMDD format)
    - time_value (YYYYMMDD format)
    - geo_type
    - signal
    - source
    - time_type
    """
    tmp_table_name = "tmp_delete_table"
    create_tmp_table_sql = f'''
CREATE OR REPLACE TABLE {tmp_table_name} LIKE covidcast;
'''

    amend_tmp_table_sql = f'''
ALTER TABLE {tmp_table_name} ADD COLUMN covidcast_id bigint unsigned;
'''

    load_tmp_table_infile_sql = f'''
LOAD DATA INFILE "{cc_deletions}"
INTO TABLE {tmp_table_name}
FIELDS TERMINATED BY ","
IGNORE 1 LINES
(`geo_value`, `value`, `stderr`, `sample_size`, `issue`, `time_value`, `geo_type`, `signal`, `source`)
SET time_type="day";
'''

    load_tmp_table_insert_sql = f'''
INSERT INTO {tmp_table_name}
(`geo_value`, `value`, `stderr`, `sample_size`, `issue`, `time_value`, `geo_type`, `signal`, `source`, `time_type`,
`value_updated_timestamp`, `direction_updated_timestamp`, `lag`, `direction`, `is_latest_issue`)
VALUES
(%s, %s, %s, %s, %s, %s, %s, %s, %s, %s,
0, 0, 0, 0, 0)
'''

    add_id_sql = f'''
UPDATE {tmp_table_name} d INNER JOIN covidcast c USING
(`source`, `signal`, `time_type`, `geo_type`, `time_value`, `geo_value`, `issue`)
SET d.covidcast_id=c.id, d.is_latest_issue=c.is_latest_issue;
'''

    delete_sql = f'''
DELETE c FROM {tmp_table_name} d INNER JOIN covidcast c WHERE d.covidcast_id=c.id;
'''

    fix_latest_issue_sql = f'''
UPDATE
(SELECT `source`, `signal`, `time_type`, `geo_type`, `time_value`, `geo_value`, MAX(`issue`) AS `issue`
    FROM
    (SELECT DISTINCT `source`, `signal`, `time_type`, `geo_type`, `time_value`, `geo_value`
        FROM {tmp_table_name} WHERE `is_latest_issue`=1) AS was_latest
    LEFT JOIN covidcast c
    USING (`source`, `signal`, `time_type`, `geo_type`, `time_value`, `geo_value`)
    GROUP BY `source`, `signal`, `time_type`, `geo_type`, `time_value`, `geo_value`
) AS TMP
LEFT JOIN `covidcast`
USING (`source`, `signal`, `time_type`, `geo_type`, `time_value`, `geo_value`, `issue`)
SET `covidcast`.`is_latest_issue`=1;
'''

    drop_tmp_table_sql = f'DROP TABLE {tmp_table_name}'
    try:
      self._cursor.execute(create_tmp_table_sql)
      self._cursor.execute(amend_tmp_table_sql)
      if isinstance(cc_deletions, str):
        self._cursor.execute(load_tmp_table_infile_sql)
      elif isinstance(cc_deletions, list):
        self._cursor.executemany(load_tmp_table_insert_sql, cc_deletions)
      else:
        raise Exception(f"Bad deletions argument: need a filename or a list of tuples; got a {type(cc_deletions)}")
      self._cursor.execute(add_id_sql)
      self._cursor.execute(delete_sql)
      self._cursor.execute(fix_latest_issue_sql)
      self._connection.commit()
    except Exception as e:
      raise e
    finally:
      self._cursor.execute(drop_tmp_table_sql)

  def compute_covidcast_meta(self, table_name='covidcast', use_index=True):
    """Compute and return metadata on all non-WIP COVIDcast signals."""
>>>>>>> a406a8ab
    logger = get_structured_logger("compute_covidcast_meta")

    if table_name is None:
      table_name = self.latest_table

    n_threads = max(1, cpu_count()*9//10) # aka number of concurrent db connections, which [sh|c]ould be ~<= 90% of the #cores available to SQL server
    # NOTE: this may present a small problem if this job runs on different hardware than the db,
    #       but we should not run into that issue in prod.
    logger.info(f"using {n_threads} workers")

    srcsigs = Queue() # multi-consumer threadsafe!
    sql = f'SELECT `source`, `signal` FROM `{table_name}` GROUP BY `source`, `signal` ORDER BY `source` ASC, `signal` ASC;'
    self._cursor.execute(sql)
    for source, signal in self._cursor:
      srcsigs.put((source, signal))

    inner_sql = f'''
      SELECT
        `source` AS `data_source`,
        `signal`,
        `time_type`,
        `geo_type`,
        MIN(`time_value`) AS `min_time`,
        MAX(`time_value`) AS `max_time`,
        COUNT(DISTINCT `geo_value`) AS `num_locations`,
        MIN(`value`) AS `min_value`,
        MAX(`value`) AS `max_value`,
        ROUND(AVG(`value`),7) AS `mean_value`,
        ROUND(STD(`value`),7) AS `stdev_value`,
        MAX(`value_updated_timestamp`) AS `last_update`,
        MAX(`issue`) as `max_issue`,
        MIN(`lag`) as `min_lag`,
        MAX(`lag`) as `max_lag`
      FROM
        `{table_name}`
      WHERE
        `source` = %s AND
        `signal` = %s AND
        is_latest_issue = 1
      GROUP BY
        `time_type`,
        `geo_type`
      ORDER BY
        `time_type` ASC,
        `geo_type` ASC
      '''

    meta = []
    meta_lock = threading.Lock()

    def worker():
      name = threading.current_thread().name
      logger.info("starting thread", thread=name)
      #  set up new db connection for thread
      worker_dbc = Database()
      worker_dbc.connect(connector_impl=self._connector_impl)
      w_cursor = worker_dbc._cursor
      try:
        while True:
          (source, signal) = srcsigs.get_nowait() # this will throw the Empty caught below
          logger.info("starting pair", thread=name, pair=f"({source}, {signal})")
          w_cursor.execute(inner_sql, (source, signal))
          with meta_lock:
            meta.extend(list(
              dict(zip(w_cursor.column_names, x)) for x in w_cursor
            ))
          srcsigs.task_done()
      except Empty:
        logger.info("no jobs left, thread terminating", thread=name)
      finally:
        worker_dbc.disconnect(False) # cleanup

    threads = []
    for n in range(n_threads):
      t = threading.Thread(target=worker, name='MetacacheThread-'+str(n))
      t.start()
      threads.append(t)

    srcsigs.join()
    logger.info("jobs complete")
    for t in threads:
      t.join()
    logger.info("all threads terminated")

    # sort the metadata because threaded workers dgaf
    sorting_fields = "data_source signal time_type geo_type".split()
    sortable_fields_fn = lambda x: [(field, x[field]) for field in sorting_fields]
    prepended_sortables_fn = lambda x: sortable_fields_fn(x) + list(x.items())
    tuple_representation = list(map(prepended_sortables_fn, meta))
    tuple_representation.sort()
    meta = list(map(dict, tuple_representation)) # back to dict form

    return meta


  def update_covidcast_meta_cache(self, metadata):
    """Updates the `covidcast_meta_cache` table."""

    sql = '''
      UPDATE
        `covidcast_meta_cache`
      SET
        `timestamp` = UNIX_TIMESTAMP(NOW()),
        `epidata` = %s
    '''
    epidata_json = json.dumps(metadata)

    self._cursor.execute(sql, (epidata_json,))

  def retrieve_covidcast_meta_cache(self):
    """Useful for viewing cache entries (was used in debugging)"""

    sql = '''
      SELECT `epidata`
      FROM `covidcast_meta_cache`
      ORDER BY `timestamp` DESC
      LIMIT 1;
    '''
    self._cursor.execute(sql)
    cache_json = self._cursor.fetchone()[0]
    cache = json.loads(cache_json)
    cache_hash = {}
    for entry in cache:
      cache_hash[(entry['data_source'], entry['signal'], entry['time_type'], entry['geo_type'])] = entry
    return cache_hash<|MERGE_RESOLUTION|>--- conflicted
+++ resolved
@@ -200,10 +200,6 @@
       raise e
     return total
 
-<<<<<<< HEAD
-  def compute_covidcast_meta(self, table_name=None):
-    """Compute and return metadata on all COVIDcast signals."""
-=======
   def delete_batch(self, cc_deletions):
     """
     Remove rows specified by a csv file or list of tuples.
@@ -302,9 +298,8 @@
     finally:
       self._cursor.execute(drop_tmp_table_sql)
 
-  def compute_covidcast_meta(self, table_name='covidcast', use_index=True):
-    """Compute and return metadata on all non-WIP COVIDcast signals."""
->>>>>>> a406a8ab
+  def compute_covidcast_meta(self, table_name=None):
+    """Compute and return metadata on all COVIDcast signals."""
     logger = get_structured_logger("compute_covidcast_meta")
 
     if table_name is None:

"""A utility class that handles database operations related to covidcast.

See src/ddl/covidcast.sql for an explanation of each field.
"""

# third party
import json
import mysql.connector
import numpy as np
from math import ceil, sqrt

from queue import Queue, Empty
import threading
from multiprocessing import cpu_count

# first party
import delphi.operations.secrets as secrets



class CovidcastRow():
  """A container for all the values of a single covidcast row."""

  @staticmethod
  def fromCsvRowValue(row_value, source, signal, time_type, geo_type, time_value, issue, lag, is_wip):
    if row_value is None: return None
    return CovidcastRow(source, signal, time_type, geo_type, time_value,
                        row_value.geo_value,
                        row_value.value,
                        row_value.stderr,
                        row_value.sample_size,
                        issue, lag, is_wip)

  @staticmethod
  def fromCsvRows(row_values, source, signal, time_type, geo_type, time_value, issue, lag, is_wip):
    # NOTE: returns a generator, as row_values is expected to be a generator
    return (CovidcastRow.fromCsvRowValue(row_value, source, signal, time_type, geo_type, time_value, issue, lag, is_wip)
            for row_value in row_values)

  def __init__(self, source, signal, time_type, geo_type, time_value, geo_value, value, stderr, sample_size, issue, lag, is_wip):
    self.id = None
    self.source = source
    self.signal = signal
    self.time_type = time_type
    self.geo_type = geo_type
    self.time_value = time_value
    self.geo_value = geo_value      # from CSV row
    self.value = value              # ...
    self.stderr = stderr            # ...
    self.sample_size = sample_size  # from CSV row
    self.direction_updated_timestamp = 0
    self.direction = None
    self.issue = issue
    self.lag = lag
    self.is_wip = is_wip


class Database:
  """A collection of covidcast database operations."""

  DATABASE_NAME = 'epidata'

  def connect(self, connector_impl=mysql.connector):
    """Establish a connection to the database."""

    u, p = secrets.db.epi
    self._connector_impl = connector_impl
    self._connection = self._connector_impl.connect(
        host=secrets.db.host,
        user=u,
        password=p,
        database=Database.DATABASE_NAME)
    self._cursor = self._connection.cursor()

  def commit(self):
    self._connection.commit()

  def rollback(self):
    self._connection.rollback()

  def disconnect(self, commit):
    """Close the database connection.

    commit: if true, commit changes, otherwise rollback
    """

    self._cursor.close()
    if commit:
      self._connection.commit()
    self._connection.close()

  def count_all_rows(self):
    """Return the total number of rows in table `covidcast`."""

    self._cursor.execute('SELECT count(1) FROM `covidcast`')

    for (num,) in self._cursor:
      return num

  def insert_or_update_bulk(self, cc_rows):
    return self.insert_or_update_batch(cc_rows)

  def insert_or_update_batch(self, cc_rows, batch_size=2**20, commit_partial=False):
    """
    Insert new rows (or update existing) in the `covidcast` table.

    This has the intentional side effect of updating the primary timestamp.


    """

    tmp_table_name = 'tmp_insert_update_table'

    # TODO: this heavily copypastas src/ddl/covidcast.sql -- theres got to be a better way
    create_tmp_table_sql = f'''
      CREATE TABLE `{tmp_table_name}` (
        `source` varchar(32) NOT NULL,
        `signal` varchar(64) NOT NULL,
        `time_type` varchar(12) NOT NULL,
        `geo_type` varchar(12) NOT NULL,
        `time_value` int(11) NOT NULL,
        `geo_value` varchar(12) NOT NULL,
        `value_updated_timestamp` int(11) NOT NULL,
        `value` double NOT NULL,
        `stderr` double,
        `sample_size` double,
        `direction_updated_timestamp` int(11) NOT NULL,
        `direction` int(11),
        `issue` int(11) NOT NULL,
        `lag` int(11) NOT NULL,
        `is_latest_issue` BINARY(1) NOT NULL,
        `is_wip` BINARY(1) NOT NULL
      ) ENGINE=InnoDB DEFAULT CHARSET=utf8;
    '''

    truncate_tmp_table_sql = f'TRUNCATE TABLE {tmp_table_name};'
    drop_tmp_table_sql = f'DROP TABLE {tmp_table_name}'

    insert_into_tmp_sql = f'''
      INSERT INTO `{tmp_table_name}`
        (`source`, `signal`, `time_type`, `geo_type`, `time_value`, `geo_value`,
        `value_updated_timestamp`, `value`, `stderr`, `sample_size`, `direction_updated_timestamp`, `direction`,
        `issue`, `lag`, `is_latest_issue`, `is_wip`)
      VALUES
        (%s, %s, %s, %s, %s, %s, UNIX_TIMESTAMP(NOW()), %s, %s, %s, 0, NULL, %s, %s, 1, %s)
    '''
    # NOTE: `is_latest_issue` is being set to 1 above to enable cache computation of temp table.
    #       zero_is_latest_issue_sql and set_is_latest_issue_sql (below) ensure bit is properly set later in this method.

    insert_or_update_sql = f'''
      INSERT INTO `covidcast`
        (`source`, `signal`, `time_type`, `geo_type`, `time_value`, `geo_value`,
        `value_updated_timestamp`, `value`, `stderr`, `sample_size`, `direction_updated_timestamp`, `direction`,
        `issue`, `lag`, `is_latest_issue`, `is_wip`)
      SELECT * FROM `{tmp_table_name}`
      ON DUPLICATE KEY UPDATE
        `value_updated_timestamp` = VALUES(`value_updated_timestamp`),
        `value` = VALUES(`value`),
        `stderr` = VALUES(`stderr`),
        `sample_size` = VALUES(`sample_size`)
    '''
    zero_is_latest_issue_sql = f'''
      UPDATE
      (
        SELECT DISTINCT `source`, `signal`, `time_type`, `geo_type`, `time_value`, `geo_value`
        FROM `{tmp_table_name}`
      ) AS TMP
      LEFT JOIN `covidcast`
      USING (`source`, `signal`, `time_type`, `geo_type`, `time_value`, `geo_value`)
      SET `is_latest_issue`=0
    '''
    set_is_latest_issue_sql = f'''
      UPDATE 
      (
        SELECT `source`, `signal`, `time_type`, `geo_type`, `time_value`, `geo_value`, MAX(`issue`) AS `issue`
        FROM
        (
          SELECT DISTINCT `source`, `signal`, `time_type`, `geo_type`, `time_value`, `geo_value` 
          FROM `{tmp_table_name}`
        ) AS TMP
        LEFT JOIN `covidcast`
        USING (`source`, `signal`, `time_type`, `geo_type`, `time_value`, `geo_value`)
        GROUP BY `source`, `signal`, `time_type`, `geo_type`, `time_value`, `geo_value`
      ) AS TMP
      LEFT JOIN `covidcast`
      USING (`source`, `signal`, `time_type`, `geo_type`, `time_value`, `geo_value`, `issue`)
      SET `is_latest_issue`=1        
    '''


    # TODO: consider handling cc_rows as a generator instead of a list
    self._cursor.execute(create_tmp_table_sql)
    meta_cache = self.retrieve_covidcast_meta_cache()
    try:

      num_rows = len(cc_rows)
      total = 0
      if not batch_size:
        batch_size = num_rows
      num_batches = ceil(num_rows/batch_size)
      for batch_num in range(num_batches):
        start = batch_num * batch_size
        end = min(num_rows, start + batch_size)
        length = end - start

        args = [(
          row.source,
          row.signal,
          row.time_type,
          row.geo_type,
          row.time_value,
          row.geo_value,
          row.value,
          row.stderr,
          row.sample_size,
          row.issue,
          row.lag,
          row.is_wip
        ) for row in cc_rows[start:end]]


<<<<<<< HEAD
        result = self._cursor.executemany(insert_into_tmp_sql, args)

        # use the temp table to compute meta just for new data, 
        # then merge with the global meta
        meta_update = Database.cache_to_dict(self.compute_covidcast_meta(table_name=tmp_table_name))
        meta_cache = Database.merge_cache_dicts(meta_cache, meta_update)

=======
        self._cursor.executemany(insert_into_tmp_sql, args)
>>>>>>> b31e1573
        self._cursor.execute(insert_or_update_sql)
        modified_row_count = self._cursor.rowcount
        self._cursor.execute(zero_is_latest_issue_sql)
        self._cursor.execute(set_is_latest_issue_sql)
        self._cursor.execute(truncate_tmp_table_sql)
        self.update_covidcast_meta_cache_from_dict(meta_cache)

        if modified_row_count is None or modified_row_count == -1:
          # the SQL connector does not support returning number of rows affected (see PEP 249)
          total = None
        else:
          total += modified_row_count
        if commit_partial:
          self._connection.commit()
    except Exception as e:
      raise e
    finally:
      self._cursor.execute(drop_tmp_table_sql)
    return total

  def compute_covidcast_meta(self, table_name='covidcast', use_index=True):
    """Compute and return metadata on all non-WIP COVIDcast signals."""

    index_hint = ""
    if use_index:
      index_hint = "USE INDEX (for_metadata)"

    n_threads = max(1, cpu_count()*9//10) # aka number of concurrent db connections, which [sh|c]ould be ~<= 90% of the #cores available to SQL server
    # NOTE: this may present a small problem if this job runs on different hardware than the db,
    #       but we should not run into that issue in prod.

<<<<<<< HEAD
  def compute_covidcast_meta(self, table_name='covidcast'):
    """Compute and return metadata on all non-WIP COVIDcast signals."""
=======
    srcsigs = Queue() # multi-consumer threadsafe!
>>>>>>> b31e1573

    sql = f'SELECT `source`, `signal` FROM `{table_name}` GROUP BY `source`, `signal` ORDER BY `source` ASC, `signal` ASC;'

<<<<<<< HEAD
    signal_list = []
    sql = f'SELECT `source`, `signal` FROM `{table_name}` GROUP BY `source`, `signal` ORDER BY `source` ASC, `signal` ASC;'
=======
>>>>>>> b31e1573
    self._cursor.execute(sql)
    for source, signal in list(self._cursor): # self._cursor is a generator; this lets us use the cursor for subsequent queries inside the loop
      sql = f"SELECT `is_wip` FROM `{table_name}` WHERE `source`=%s AND `signal`=%s LIMIT 1"
      self._cursor.execute(sql, (source, signal))
      is_wip = int(self._cursor.fetchone()[0]) # casting to int as it comes out as a '0' or '1' bytearray; bool('0')==True :(
      if not is_wip:
        srcsigs.put((source, signal))

<<<<<<< HEAD
    for source, signal in signal_list:

      sql = f'''
=======
    inner_sql = f'''
>>>>>>> b31e1573
      SELECT
        `source` AS `data_source`,
        `signal`,
        `time_type`,
        `geo_type`,
        MIN(`time_value`) AS `min_time`,
        MAX(`time_value`) AS `max_time`,
        COUNT(DISTINCT `geo_value`) AS `num_locations`,
<<<<<<< HEAD
        COUNT(`value`) AS `num_points`,
=======
>>>>>>> b31e1573
        MIN(`value`) AS `min_value`,
        MAX(`value`) AS `max_value`,
        ROUND(AVG(`value`),7) AS `mean_value`,
        ROUND(STD(`value`),7) AS `stdev_value`,
        MAX(`value_updated_timestamp`) AS `last_update`,
        MAX(`issue`) as `max_issue`,
        MIN(`lag`) as `min_lag`,
        MAX(`lag`) as `max_lag`
      FROM
<<<<<<< HEAD
        `{table_name}`
=======
        `{table_name}` {index_hint}
>>>>>>> b31e1573
      WHERE
        `source` = %s AND
        `signal` = %s AND
        is_latest_issue = 1
      GROUP BY
        `time_type`,
        `geo_type`
      ORDER BY
        `time_type` ASC,
        `geo_type` ASC
      '''

    meta = []
    meta_lock = threading.Lock()

    def worker():
      print("starting thread: " + threading.current_thread().name)
      #  set up new db connection for thread
      worker_dbc = Database()
      worker_dbc.connect(connector_impl=self._connector_impl)
      w_cursor = worker_dbc._cursor
      try:
        while True:
          (source, signal) = srcsigs.get_nowait() # this will throw the Empty caught below
          w_cursor.execute(inner_sql, (source, signal))
          with meta_lock:
            meta.extend(list(
              dict(zip(w_cursor.column_names, x)) for x in w_cursor
            ))
          srcsigs.task_done()
      except Empty:
        print("no jobs left, thread terminating: " + threading.current_thread().name)
      finally:
        worker_dbc.disconnect(False) # cleanup

    threads = []
    for n in range(n_threads):
      t = threading.Thread(target=worker, name='MetacacheThread-'+str(n))
      t.start()
      threads.append(t)

    srcsigs.join()
    print("jobs complete")
    for t in threads:
      t.join()
    print("threads terminated")

    # sort the metadata because threaded workers dgaf
    sorting_fields = "data_source signal time_type geo_type".split()
    sortable_fields_fn = lambda x: [(field, x[field]) for field in sorting_fields]
    prepended_sortables_fn = lambda x: sortable_fields_fn(x) + list(x.items())
    tuple_representation = list(map(prepended_sortables_fn, meta))
    tuple_representation.sort()
    meta = list(map(dict, tuple_representation)) # back to dict form

    return meta
<<<<<<< HEAD
  
  def update_covidcast_meta_cache(self, metadata, table_name='covidcast_meta_cache'): # TODO: remove arg
=======


  def update_covidcast_meta_cache(self, metadata):
>>>>>>> b31e1573
    """Updates the `covidcast_meta_cache` table."""

    sql = f'''
      UPDATE
        `{table_name}`
      SET
        `timestamp` = UNIX_TIMESTAMP(NOW()),
        `epidata` = %s
    '''
    epidata_json = json.dumps(metadata)

    self._cursor.execute(sql, (epidata_json,))

  def retrieve_covidcast_meta_cache(self, table_name='covidcast_meta_cache_test'): # TODO: remove arg
    """Useful for viewing cache entries (was used in debugging)"""

    sql = f'''
      SELECT `epidata`
      FROM `{table_name}` -- TODO: remove '_test' after successfully testing incremental cache updates
      ORDER BY `timestamp` DESC
      LIMIT 1;
    '''
    self._cursor.execute(sql)
    cache_json = self._cursor.fetchone()[0]
    cache = json.loads(cache_json)

    if not len(cache) and table_name=='covidcast_meta_cache_test': # TODO: remove line
      print("test cache empty -- falling back to regular cache ; this should happen ONLY ONCE (after regular cache populated)") # TODO: remove line
      return self.retrieve_covidcast_meta_cache(table_name='covidcast_meta_cache') # TODO: remove line

    # TODO: add log statements here @benjaminysmith
    return Database.cache_to_dict(cache)

  @staticmethod
  def cache_to_dict(cache):
    cache_hash = {}
    for entry in cache:
      cache_hash[(entry['data_source'], entry['signal'], entry['time_type'], entry['geo_type'])] = entry
    return cache_hash

  def update_covidcast_meta_cache_from_dict(self, cache_hash):
    """Updates the `covidcast_meta_cache` table from the dict version of the cache, ordered by key"""

    cache_list = [cache_hash[k] for k in sorted(cache_hash)]
    self.update_covidcast_meta_cache(cache_list, table_name='covidcast_meta_cache_test') # TODO: remove arg

  @staticmethod
  def merge_cache_dicts(base_cache, cache_update):
    """merges two covidcast metadata caches (in dict form), modifying (and returning) the first"""

    for data_id in cache_update:
      if data_id not in base_cache:
        base_cache[data_id] = cache_update[data_id]
        continue

      mainstats = base_cache[data_id].copy() # copy this entry so we can update the whole thing in one assignment
      updtstats = cache_update[data_id]

      # combined stdev formula shamelessly stolen from:
      # https://math.stackexchange.com/questions/2971315/how-do-i-combine-standard-deviations-of-two-groups
      sx, xbar, n = [mainstats[i] for i in ('stdev_value', 'mean_value', 'num_points')]
      sy, ybar, m = [updtstats[i] for i in ('stdev_value', 'mean_value', 'num_points')]
      comb_mean = ( xbar*n + ybar*m ) / (n+m)
      comb_sd = sqrt(
        ( (n-1)*sx*sx + (m-1)*sy*sy ) / (n+m-1)
        +
        n*m*(xbar-ybar)**2 / ((n+m)*(n+m-1))
      )

      mainstats['num_points'] = m + n
      mainstats['stdev_value'] = comb_sd
      mainstats['mean_value'] = comb_mean
      for stat in ('max_lag', 'max_value', 'max_time', 'max_issue', 'last_update', 'num_locations'):
        mainstats[stat] = max(mainstats[stat], updtstats[stat])
      for stat in ('min_lag', 'min_value', 'min_time'):
        mainstats[stat] = min(mainstats[stat], updtstats[stat])

      base_cache[data_id] = mainstats # write copy back to base_cache

    return base_cache

  def compare_caches(self):
    main_cache = self.retrieve_covidcast_meta_cache('covidcast_meta_cache')
    test_cache = self.retrieve_covidcast_meta_cache('covidcast_meta_cache_test')
    main_set = set(main_cache)
    test_set = set(test_cache)
    print("only in main: \n  " + "\n  ".join(sorted(list(map(str, main_set - test_set)))))
    print("only in test: \n  " + "\n  ".join(sorted(list(map(str, test_set - main_set)))))
    print("in both, showing diffs:")
    unchanged = []
    for k in sorted(list(main_set & test_set)):
      main_entry = main_cache[k]
      test_entry = test_cache[k]
      diffs = {}
      stat_list = ['num_points', 'mean_value', 'max_lag', 'max_value', 'max_time', 'max_issue', 'last_update', 'num_locations', 'min_lag', 'min_value', 'min_time']
      for stat in stat_list:
        d = main_entry[stat] - test_entry[stat]
        if abs(d) > 0.05:
          diffs[stat] = d
      if any(diffs.values()):
        print("  %s cache varies: %s" % (k, diffs))
      else:
        unchanged.append(k)
    print("\n\n  %s identical entries of %s total" % (len(unchanged), len(combined)))<|MERGE_RESOLUTION|>--- conflicted
+++ resolved
@@ -219,7 +219,6 @@
         ) for row in cc_rows[start:end]]
 
 
-<<<<<<< HEAD
         result = self._cursor.executemany(insert_into_tmp_sql, args)
 
         # use the temp table to compute meta just for new data, 
@@ -227,9 +226,6 @@
         meta_update = Database.cache_to_dict(self.compute_covidcast_meta(table_name=tmp_table_name))
         meta_cache = Database.merge_cache_dicts(meta_cache, meta_update)
 
-=======
-        self._cursor.executemany(insert_into_tmp_sql, args)
->>>>>>> b31e1573
         self._cursor.execute(insert_or_update_sql)
         modified_row_count = self._cursor.rowcount
         self._cursor.execute(zero_is_latest_issue_sql)
@@ -261,20 +257,10 @@
     # NOTE: this may present a small problem if this job runs on different hardware than the db,
     #       but we should not run into that issue in prod.
 
-<<<<<<< HEAD
-  def compute_covidcast_meta(self, table_name='covidcast'):
-    """Compute and return metadata on all non-WIP COVIDcast signals."""
-=======
     srcsigs = Queue() # multi-consumer threadsafe!
->>>>>>> b31e1573
 
     sql = f'SELECT `source`, `signal` FROM `{table_name}` GROUP BY `source`, `signal` ORDER BY `source` ASC, `signal` ASC;'
 
-<<<<<<< HEAD
-    signal_list = []
-    sql = f'SELECT `source`, `signal` FROM `{table_name}` GROUP BY `source`, `signal` ORDER BY `source` ASC, `signal` ASC;'
-=======
->>>>>>> b31e1573
     self._cursor.execute(sql)
     for source, signal in list(self._cursor): # self._cursor is a generator; this lets us use the cursor for subsequent queries inside the loop
       sql = f"SELECT `is_wip` FROM `{table_name}` WHERE `source`=%s AND `signal`=%s LIMIT 1"
@@ -283,13 +269,7 @@
       if not is_wip:
         srcsigs.put((source, signal))
 
-<<<<<<< HEAD
-    for source, signal in signal_list:
-
-      sql = f'''
-=======
     inner_sql = f'''
->>>>>>> b31e1573
       SELECT
         `source` AS `data_source`,
         `signal`,
@@ -298,10 +278,7 @@
         MIN(`time_value`) AS `min_time`,
         MAX(`time_value`) AS `max_time`,
         COUNT(DISTINCT `geo_value`) AS `num_locations`,
-<<<<<<< HEAD
         COUNT(`value`) AS `num_points`,
-=======
->>>>>>> b31e1573
         MIN(`value`) AS `min_value`,
         MAX(`value`) AS `max_value`,
         ROUND(AVG(`value`),7) AS `mean_value`,
@@ -311,11 +288,7 @@
         MIN(`lag`) as `min_lag`,
         MAX(`lag`) as `max_lag`
       FROM
-<<<<<<< HEAD
-        `{table_name}`
-=======
         `{table_name}` {index_hint}
->>>>>>> b31e1573
       WHERE
         `source` = %s AND
         `signal` = %s AND
@@ -372,14 +345,8 @@
     meta = list(map(dict, tuple_representation)) # back to dict form
 
     return meta
-<<<<<<< HEAD
   
   def update_covidcast_meta_cache(self, metadata, table_name='covidcast_meta_cache'): # TODO: remove arg
-=======
-
-
-  def update_covidcast_meta_cache(self, metadata):
->>>>>>> b31e1573
     """Updates the `covidcast_meta_cache` table."""
 
     sql = f'''

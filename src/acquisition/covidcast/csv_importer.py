--- conflicted
+++ resolved
@@ -231,21 +231,11 @@
       # A missing code should never contradict the quantity being present, 
       # since that will be filtered in the export_to_csv util in 
       # covidcast-indicators; nonetheless this code is here for safety
-<<<<<<< HEAD
-      if attr_quantity is not None and missing_entry > 0:
+      if attr_quantity is not None and missing_entry != Nans.NOT_MISSING.value:
         return None
       return missing_entry
     else:
-      if attr_quantity is not None:
-        return Nans.NOT_MISSING.value
-      else:
-=======
-      if attr_value is not None and missing_entry != Nans.NOT_MISSING.value:
-        return None
-      return missing_entry
-    else:
-      if attr_value not None:
->>>>>>> cad81ffc
+      if attr_quantity is None:
         return Nans.UNKNOWN.value
       return Nans.NOT_MISSING.value
 

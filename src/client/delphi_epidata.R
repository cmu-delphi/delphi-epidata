--- conflicted
+++ resolved
@@ -261,14 +261,9 @@
     }
     # Set up request
     params <- list(
-<<<<<<< HEAD
       endpoint = 'wiki',
-      articles = .list(articles)
-=======
-      source = 'wiki',
       articles = .list(articles),
       language = language
->>>>>>> b38a1aa1
     )
     if(!missing(dates)) {
       params$dates <- .list(dates)
